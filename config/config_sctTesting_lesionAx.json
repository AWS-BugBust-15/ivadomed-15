{
	"command": "eval",
	"gpu": 1,
<<<<<<< HEAD
        "target_suffix": "_lesion-manual",
=======
        "target_suffix": ["_lesion-manual"],
>>>>>>> d508c58f
        "roi_suffix": "_seg-manual",
	"bids_path": "../duke/sct_testing/large/",
        "random_seed": 1313,
        "contrast_train_validation": ["acq-ax00012_T2w", "acq-axtop00100_T2w", "acq-axtsp_T2w", "acq-c4c7_T2star", "acq-axmid00100_T2w", "acq-axlow_T2w", "acq-sup_T2w", "acq-ax_T2star", "acq-inf_T2star", "acq-ax_T2w", "acq-axcsp_T2w", "acq-c1c3_T2star", "T2star", "acq-axtop_T2w", "acq-axbottom_T2w", "acq-ax00014_T2w", "T2w", "acq-sup_T2star", "acq-axmid00005_T2w", "acq-inf_T2w"],
        "contrast_balance": {},
	"contrast_test": ["acq-ax00012_T2w", "acq-axtop00100_T2w", "acq-axtsp_T2w", "acq-c4c7_T2star", "acq-axmid00100_T2w", "acq-axlow_T2w", "acq-sup_T2w", "acq-ax_T2star", "acq-inf_T2star", "acq-ax_T2w", "acq-axcsp_T2w", "acq-c1c3_T2star", "T2star", "acq-axtop_T2w", "acq-axbottom_T2w", "acq-ax00014_T2w", "T2w", "acq-sup_T2star", "acq-axmid00005_T2w", "acq-inf_T2w"],
        "center_test": [],
        "retrain_model": "log_lesionAx/best_model.pt",
        "out_channel": 1,
        "depth": 2,
<<<<<<< HEAD
=======
        "missing_modality": false,
>>>>>>> d508c58f
        "batch_size": 32,
        "dropout_rate": 0.3,
        "batch_norm_momentum": 0.1,
        "num_epochs": 20,
        "initial_lr": 0.001,
        "lr_scheduler": {"name": "CyclicLR", "base_lr": 0.0001, "max_lr": 0.001},
        "loss": {"name": "dice"},
        "log_directory": "log_lesionAx_retrain",
        "film_layers": [0, 0, 0, 0, 0, 0, 0, 0],
	"attention_unet": false,
	"mixup_bool": false,
	"mixup_alpha": 2,
	"metadata": null,
	"multichannel": false,
	"slice_axis": "axial",
	"split_method": "per_patient",
	"train_fraction": 0.6,
	"test_fraction": 0.2,
        "balance_samples": false,
	"slice_filter": {"filter_empty_mask": false, "filter_empty_input": true},
        "slice_filter_roi": 10,
	"uncertainty": {"epistemic": true, "aleatoric": false, "n_it": 10},
<<<<<<< HEAD
  "HeMIS": false,
=======
>>>>>>> d508c58f
	"unet_3D": false,
	"binarize_prediction": false,
	"early_stopping_patience": 20,
	"early_stopping_epsilon": 0.1,
        "eval_params": {
            "targetSize": {"unit": "vox", "thr": [20, 100]},
            "removeSmall": {"unit": "vox", "thr": 3},
            "overlap": {"unit": "vox", "thr": 3}
            },
	"transformation_training": {
		"Resample": {
			"wspace": 0.75,
        		"hspace": 0.75
			},
		"DilateGT": {
			"dilation_factor": 0
			},
                "ROICrop2D": {
                        "size": [48, 48]
			},
		"ElasticTransform": {
			"alpha_range": [28.0, 30.0],
			"sigma_range":  [3.5, 4.5],
			"p": 0.1
			},
		"RandomAffine": {
			"degrees": 4.6,
			"translate": [0.03, 0.03],
			"scale": [0.98, 1.02]
			},
		"ToTensor": {},
<<<<<<< HEAD
		"NormalizeInstance": {}
=======
		"NormalizeInstance": {},
		"StackTensors": {}
>>>>>>> d508c58f
		},
	"transformation_validation": {
		"Resample": {
			"wspace": 0.75,
			"hspace": 0.75
			},
		"ROICrop2D": {
			"size": [48, 48]
			},
		"ToTensor": {},
<<<<<<< HEAD
		"NormalizeInstance": {}
=======
		"NormalizeInstance": {},
		"StackTensors": {}
>>>>>>> d508c58f
		},
        "transformation_testing": {
                "Resample": {
                        "wspace": 0.75,
                        "hspace": 0.75
                        },
                "ROICrop2D": {
                        "size": [48, 48]
                        },
                "RandomRotation": {
                        "degrees": 30
                        },
                "ToTensor": {},
<<<<<<< HEAD
                "NormalizeInstance": {}
=======
                "NormalizeInstance": {},
			"StackTensors": {}
>>>>>>> d508c58f
                },
        "debugging": false
}<|MERGE_RESOLUTION|>--- conflicted
+++ resolved
@@ -1,11 +1,7 @@
 {
 	"command": "eval",
 	"gpu": 1,
-<<<<<<< HEAD
-        "target_suffix": "_lesion-manual",
-=======
         "target_suffix": ["_lesion-manual"],
->>>>>>> d508c58f
         "roi_suffix": "_seg-manual",
 	"bids_path": "../duke/sct_testing/large/",
         "random_seed": 1313,
@@ -16,10 +12,6 @@
         "retrain_model": "log_lesionAx/best_model.pt",
         "out_channel": 1,
         "depth": 2,
-<<<<<<< HEAD
-=======
-        "missing_modality": false,
->>>>>>> d508c58f
         "batch_size": 32,
         "dropout_rate": 0.3,
         "batch_norm_momentum": 0.1,
@@ -42,10 +34,7 @@
 	"slice_filter": {"filter_empty_mask": false, "filter_empty_input": true},
         "slice_filter_roi": 10,
 	"uncertainty": {"epistemic": true, "aleatoric": false, "n_it": 10},
-<<<<<<< HEAD
   "HeMIS": false,
-=======
->>>>>>> d508c58f
 	"unet_3D": false,
 	"binarize_prediction": false,
 	"early_stopping_patience": 20,
@@ -77,12 +66,8 @@
 			"scale": [0.98, 1.02]
 			},
 		"ToTensor": {},
-<<<<<<< HEAD
-		"NormalizeInstance": {}
-=======
 		"NormalizeInstance": {},
 		"StackTensors": {}
->>>>>>> d508c58f
 		},
 	"transformation_validation": {
 		"Resample": {
@@ -93,12 +78,8 @@
 			"size": [48, 48]
 			},
 		"ToTensor": {},
-<<<<<<< HEAD
-		"NormalizeInstance": {}
-=======
 		"NormalizeInstance": {},
 		"StackTensors": {}
->>>>>>> d508c58f
 		},
         "transformation_testing": {
                 "Resample": {
@@ -112,12 +93,8 @@
                         "degrees": 30
                         },
                 "ToTensor": {},
-<<<<<<< HEAD
-                "NormalizeInstance": {}
-=======
                 "NormalizeInstance": {},
 			"StackTensors": {}
->>>>>>> d508c58f
                 },
         "debugging": false
 }