{
    "command": "test",
    "gpu": 0,
    "target_suffix": ["_seg-tumor", "_edema", "_cavity"],
    "roi_suffix": null,
<<<<<<< HEAD
    "bids_path": "/home/andreanne/Documents/dataset/results_spline_crop/data",
    "random_seed": 6,
    "contrast_train_validation": ["T1w", "T2w"],
=======
    "bids_path": "/home/andreanne/Documents/dataset/toy_dataset",
    "random_seed": 1313,
    "contrast_train_validation": ["T2w"],
>>>>>>> d508c58f
    "contrast_balance": {},
    "contrast_test": ["T2w"],
    "center_test": [],
    "retrain_model": null,
    "batch_size": 1,
    "dropout_rate": 0.3,
<<<<<<< HEAD
    "batch_norm_momentum": 0.9,
    "num_epochs": 100,
    "initial_lr": 0.001,
    "ram": false,
    "loss": {"name": "dice"},
    "log_directory": "HeMIS",
=======
    "batch_norm_momentum": 0.1,
    "num_epochs": 10,
    "initial_lr": 0.00005,
    "loss": {
        "name": "multi_class_dice",
        "params": {
            "classes_of_interest": [0, 1]
        }
    },
    "log_directory": "AU",
>>>>>>> d508c58f
    "lr_scheduler": {"name": "CosineAnnealingLR", "base_lr": 1e-5, "max_lr": 1e-2},
    "film_layers": [],
    "mixup_bool": false,
    "mixup_alpha": 2,
    "metadata": "without",
    "multichannel": false,
    "hdf5_path": "/home/andreanne/Documents/dataset/HeMIS.hdf5",
    "csv_path": "/home/andreanne/Documents/dataset/HeMIS.csv",
    "missing_probability": 0.00001,
    "out_channel": 1,
    "depth": 4,
    "length_3D": [16, 320, 320],
    "padding_3D": 0,
    "balance_samples": false,
    "slice_axis": "sagittal",
    "split_method": "per_patient",
    "train_fraction": 0.6,
    "test_fraction": 0.2,
<<<<<<< HEAD
    "unet_3D": false,
    "target_lst": ["T2w_seg-tumor"],
    "roi_lst": null,
    "HeMIS": true,
=======
    "unet_3D": true,
>>>>>>> d508c58f
    "binarize_prediction": true,
    "attention_unet": false,
    "uncertainty": {"epistemic": false, "aleatoric": false, "n_it": 10},
    "slice_filter": {
        "filter_empty_mask": true,
        "filter_empty_input": true
    },
    "slice_filter_roi": null,
    "early_stopping_patience": 50,
    "early_stopping_epsilon": 0.001,
    "eval_params": {
        "targetSize": {"unit": "vox", "thr": [20, 100]},
        "removeSmall": {"unit": "vox", "thr": 3},
        "overlap": {"unit": "vox", "thr": 3}
    },
    "transformation_training": {
<<<<<<< HEAD
      "ElasticTransform": {
        "alpha_range": [28.0, 30.0],
        "sigma_range":  [3.5, 4.5],
        "p": 0.1
      },
      "RandomAffine": {
      "degrees": 4.6,
      "translate": [0.03, 0.03],
      "scale": [0.98, 1.02]
      },
      "ToTensor": {},
      "NormalizeInstance": {}
=======
        "ElasticTransform": {
            "alpha_range": [28.0, 30.0],
            "sigma_range":  [3.5, 4.5],
            "p": 0.1
        },
        "RandomAffine3D": {
			"degrees": 4.6,
			"translate": [0.03, 0.03],
			"scale": [0.98, 1.02]
			},
        "ToTensor3D": {},
        "NormalizeInstance3D": {},
        "StackTensors": {}
>>>>>>> d508c58f
    },
    "transformation_validation": {
        "ToTensor3D": {},
        "NormalizeInstance3D": {},
        "StackTensors": {}
    },
    "transformation_testing": {
      "ToTensor": {},
      "NormalizeInstance": {}
    },
    "debugging": false
}<|MERGE_RESOLUTION|>--- conflicted
+++ resolved
@@ -1,42 +1,23 @@
 {
     "command": "test",
     "gpu": 0,
-    "target_suffix": ["_seg-tumor", "_edema", "_cavity"],
+    "target_suffix": ["_seg-tumor"],
     "roi_suffix": null,
-<<<<<<< HEAD
     "bids_path": "/home/andreanne/Documents/dataset/results_spline_crop/data",
     "random_seed": 6,
     "contrast_train_validation": ["T1w", "T2w"],
-=======
-    "bids_path": "/home/andreanne/Documents/dataset/toy_dataset",
-    "random_seed": 1313,
-    "contrast_train_validation": ["T2w"],
->>>>>>> d508c58f
     "contrast_balance": {},
     "contrast_test": ["T2w"],
     "center_test": [],
     "retrain_model": null,
     "batch_size": 1,
     "dropout_rate": 0.3,
-<<<<<<< HEAD
     "batch_norm_momentum": 0.9,
     "num_epochs": 100,
     "initial_lr": 0.001,
     "ram": false,
     "loss": {"name": "dice"},
     "log_directory": "HeMIS",
-=======
-    "batch_norm_momentum": 0.1,
-    "num_epochs": 10,
-    "initial_lr": 0.00005,
-    "loss": {
-        "name": "multi_class_dice",
-        "params": {
-            "classes_of_interest": [0, 1]
-        }
-    },
-    "log_directory": "AU",
->>>>>>> d508c58f
     "lr_scheduler": {"name": "CosineAnnealingLR", "base_lr": 1e-5, "max_lr": 1e-2},
     "film_layers": [],
     "mixup_bool": false,
@@ -55,14 +36,10 @@
     "split_method": "per_patient",
     "train_fraction": 0.6,
     "test_fraction": 0.2,
-<<<<<<< HEAD
     "unet_3D": false,
     "target_lst": ["T2w_seg-tumor"],
     "roi_lst": null,
     "HeMIS": true,
-=======
-    "unet_3D": true,
->>>>>>> d508c58f
     "binarize_prediction": true,
     "attention_unet": false,
     "uncertainty": {"epistemic": false, "aleatoric": false, "n_it": 10},
@@ -79,7 +56,6 @@
         "overlap": {"unit": "vox", "thr": 3}
     },
     "transformation_training": {
-<<<<<<< HEAD
       "ElasticTransform": {
         "alpha_range": [28.0, 30.0],
         "sigma_range":  [3.5, 4.5],
@@ -92,21 +68,6 @@
       },
       "ToTensor": {},
       "NormalizeInstance": {}
-=======
-        "ElasticTransform": {
-            "alpha_range": [28.0, 30.0],
-            "sigma_range":  [3.5, 4.5],
-            "p": 0.1
-        },
-        "RandomAffine3D": {
-			"degrees": 4.6,
-			"translate": [0.03, 0.03],
-			"scale": [0.98, 1.02]
-			},
-        "ToTensor3D": {},
-        "NormalizeInstance3D": {},
-        "StackTensors": {}
->>>>>>> d508c58f
     },
     "transformation_validation": {
         "ToTensor3D": {},
