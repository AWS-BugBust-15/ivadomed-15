--- conflicted
+++ resolved
@@ -14,18 +14,10 @@
 import argparse
 import numpy as np
 
-<<<<<<< HEAD
-import ivadomed.loader.bids_dataset
-import ivadomed.loader.tools.slice_filter
-from ivadomed import config_manager as imed_config_manager
-from ivadomed.loader import loader as imed_loader
-from ivadomed.loader.tools import utils as imed_loader_utils
-=======
 from ivadomed.loader.bids_dataset import BidsDataset
 from ivadomed import config_manager as imed_config_manager
 from ivadomed.loader import utils as imed_loader_utils
 from ivadomed import utils as imed_utils
->>>>>>> 03479fd0
 from ivadomed import transforms as imed_transforms
 
 from torchvision import transforms as torch_transforms
@@ -63,17 +55,6 @@
     balance_dct = {}
     for ds_lst, ds_name in zip([train_lst, valid_lst, test_lst], ['train', 'valid', 'test']):
         print("\nLoading {} set.\n".format(ds_name))
-<<<<<<< HEAD
-        ds = ivadomed.loader.bids_dataset.BidsDataset(context["path_data"],
-                                                      subject_lst=ds_lst,
-                                                      target_suffix=context["target_suffix"],
-                                                      contrast_lst=context["contrast_test"] if ds_name == 'test'
-                                     else context["contrast_train_validation"],
-                                                      metadata_choice=context["metadata"],
-                                                      contrast_balance=context["contrast_balance"],
-                                                      transform=transform_lst,
-                                                      slice_filter_fn=ivadomed.loader.tools.slice_filter.SliceFilter())
-=======
         ds = BidsDataset(context["path_data"],
                          subject_lst=ds_lst,
                          target_suffix=context["target_suffix"],
@@ -83,7 +64,6 @@
                          contrast_balance=context["contrast_balance"],
                          transform=transform_lst,
                          slice_filter_fn=imed_loader_utils.SliceFilter())
->>>>>>> 03479fd0
 
         print("Loaded {} axial slices for the {} set.".format(len(ds), ds_name))
         ds_loader = DataLoader(ds, batch_size=1,
