--- conflicted
+++ resolved
@@ -5,11 +5,8 @@
 import torch
 import joblib
 
-<<<<<<< HEAD
 from loguru import logger
-=======
 from torch.utils.data import Dataset
->>>>>>> 05dbd217
 from torch.utils.data import DataLoader
 from ivadomed.transforms import UndoCompose
 from ivadomed import config_manager as imed_config_manager
@@ -303,25 +300,7 @@
         if 'roi_params' in loader_params and loader_params['roi_params']['suffix'] is not None:
             fname_roi = fname_prior
         # TRANSFORMATIONS
-<<<<<<< HEAD
-        # If ROI is not provided then force center cropping
-        if fname_roi is None and 'ROICrop' in context["transformation"].keys():
-            logger.warning(
-                "fname_roi has not been specified, then a cropping around the center of the image is "
-                "performed instead of a cropping around a Region of Interest.")
-
-            context["transformation"] = dict((key, value) if key != 'ROICrop'
-                                             else ('CenterCrop', value)
-                                             for (key, value) in context["transformation"].items())
-
-        if 'object_detection_params' in context and \
-                context['object_detection_params']['object_detection_path'] is not None:
-            imed_obj_detect.bounding_box_prior(fname_prior, metadata, slice_axis,
-                                               context['object_detection_params']['safety_factor'])
-            metadata = [metadata] * len(fname_images)
-=======
         metadata = process_transformations(context, fname_roi, fname_prior, metadata, slice_axis, fname_images)
->>>>>>> 05dbd217
 
     # Compose transforms
     _, _, transform_test_params = imed_transforms.get_subdatasets_transforms(context["transformation"])
@@ -352,16 +331,7 @@
                                                   slice_filter_fn=imed_loader_utils.SliceFilter(
                                                       **loader_params["slice_filter_params"]))
         ds.load_filenames()
-<<<<<<< HEAD
-
-    if kernel_3D:
-        logger.info("Loaded {} {} volumes of shape {}.".format(len(ds), loader_params['slice_axis'],
-                                                           context['Modified3DUNet']['length_3D']))
-    else:
-        logger.info("Loaded {} {} slices.".format(len(ds), loader_params['slice_axis']))
-=======
-        print("\nLoaded {} {} slices.".format(len(ds), loader_params['slice_axis']))
->>>>>>> 05dbd217
+        logger.info("\nLoaded {} {} slices.".format(len(ds), loader_params['slice_axis']))
 
     model_params = {}
     if 'FiLMedUnet' in context and context['FiLMedUnet']['applied']:
