--- conflicted
+++ resolved
@@ -168,7 +168,6 @@
 
         return input_data, gt_data
 
-<<<<<<< HEAD
     def get_pair_metadata(self, slice_index):
         gt_meta_dict = []
         for gt in self.gt_handle:
@@ -201,10 +200,7 @@
 
         return dreturn
 
-    def get_pair_slice(self, slice_index, slice_axis=2):
-=======
     def get_pair_slice(self, slice_index):
->>>>>>> 8a48b3ba
         """Return the specified slice from (input, ground truth).
 
         :param slice_index: the slice number
@@ -240,28 +236,6 @@
                 gt_slices.append(np.asarray(gt_obj[..., slice_index],
                                             dtype=np.float32))
 
-<<<<<<< HEAD
-=======
-            gt_meta_dict = []
-            for gt in self.gt_handle:
-                if gt is not None:
-                    gt_meta_dict.append(imed_loader_utils.SampleMetadata({
-                        "zooms": imed_loader_utils.orient_shapes_hwd(gt.header.get_zooms(), self.slice_axis)[:2],
-                        "data_shape": imed_loader_utils.orient_shapes_hwd(gt.header.get_data_shape(),
-                                                                          self.slice_axis)[:2],
-                        "gt_filenames": self.metadata[0]["gt_filenames"]
-                    }))
-                else:
-                    gt_meta_dict.append(imed_loader_utils.SampleMetadata({}))
-
-        input_meta_dict = []
-        for handle in self.input_handle:
-            input_meta_dict.append(imed_loader_utils.SampleMetadata({
-                "zooms": imed_loader_utils.orient_shapes_hwd(handle.header.get_zooms(), self.slice_axis)[:2],
-                "data_shape": imed_loader_utils.orient_shapes_hwd(handle.header.get_data_shape(), self.slice_axis)[:2]
-            }))
-
->>>>>>> 8a48b3ba
         dreturn = {
             "input": input_slices,
             "gt": gt_slices,
