--- conflicted
+++ resolved
@@ -813,7 +813,6 @@
 
     # COMPUTE UNCERTAINTY MAPS
     # list subj_acq prefixes
-<<<<<<< HEAD
     if context['uncertainty']['epistemic'] or context['uncertainty']['aleatoric']:
         subj_acq_lst = [f.split('_pred')[0] for f in os.listdir(path_3Dpred) if f.endswith('.nii.gz') and '_pred' in f]
         # remove duplicates
@@ -845,42 +844,6 @@
 
                # compute structure-wise uncertainty
                structureWise_uncertainty(fname_pred_lst, fname_pred, fname_unc_vox, fname_unc_struct)
-=======
-    subj_acq_lst = [f.split('_pred')[0] for f in os.listdir(path_3Dpred)
-                    if f.endswith('.nii.gz') and '_pred' in f]
-    # remove duplicates
-    subj_acq_lst = list(set(subj_acq_lst))
-    # keep only the images where unc has not been computed yet
-    subj_acq_lst = [f for f in subj_acq_lst if not os.path.isfile(
-        os.path.join(path_3Dpred, f+'_unc-cv.nii.gz'))]
-    # loop across subj_acq
-    for subj_acq in tqdm(subj_acq_lst, desc="Uncertainty Computation"):
-        # hard segmentation from MC samples
-        fname_pred = os.path.join(path_3Dpred, subj_acq+'_pred.nii.gz')
-        # fname for soft segmentation from MC simulations
-        fname_soft = os.path.join(path_3Dpred, subj_acq+'_soft.nii.gz')
-        # find Monte Carlo simulations
-        fname_pred_lst = [os.path.join(path_3Dpred, f)
-                          for f in os.listdir(path_3Dpred) if subj_acq+'_pred_' in f]
-
-        # if final segmentation from Monte Carlo simulations has not been generated yet
-        if not os.path.isfile(fname_pred) or not os.path.isfile(fname_soft):
-            # find Monte Carlo simulations
-            fname_pred_lst = [os.path.join(path_3Dpred, f)
-                              for f in os.listdir(path_3Dpred) if subj_acq+'_pred_' in f]
-
-            # average then argmax
-            combine_predictions(fname_pred_lst, fname_pred, fname_soft)
-
-        fname_unc_vox = os.path.join(path_3Dpred, subj_acq+'_unc-vox.nii.gz')
-        fname_unc_struct = os.path.join(path_3Dpred, subj_acq+'_unc.nii.gz')
-        if not os.path.isfile(fname_unc_vox) or not os.path.isfile(fname_unc_struct):
-            # compute voxel-wise uncertainty map
-            voxelWise_uncertainty(fname_pred_lst, fname_unc_vox)
-
-            # compute structure-wise uncertainty
-            structureWise_uncertainty(fname_pred_lst, fname_pred, fname_unc_vox, fname_unc_struct)
->>>>>>> aa73b38b
 
     metrics_dict = metric_mgr.get_results()
     metric_mgr.reset()
