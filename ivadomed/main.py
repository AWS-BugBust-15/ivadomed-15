--- conflicted
+++ resolved
@@ -102,13 +102,6 @@
     # Display for spec' check
     imed_utils.display_selected_model_spec(params=model_params)
     # Update loader params
-<<<<<<< HEAD
-    object_detection_params = context['object_detection_params']
-    object_detection_params.update({"gpu": context['gpu'],
-                                    "log_directory": context['log_directory']})
-
-    loader_params.update({"model_params": model_params, "object_detection_params": object_detection_params})
-=======
     if 'object_detection_params' in context:
         object_detection_params = context['object_detection_params']
         object_detection_params.update({"gpu": context['gpu'],
@@ -116,7 +109,6 @@
         loader_params.update({"object_detection_params": object_detection_params})
 
     loader_params.update({"model_params": model_params})
->>>>>>> fbbffa6e
 
     if command == 'train':
 
@@ -168,11 +160,7 @@
             transformation_dict = transform_valid_params
 
         # UNDO TRANSFORMS
-<<<<<<< HEAD
-        _, undo_transforms = imed_transforms.preprare_transforms(transformation_dict.copy())
-=======
         undo_transforms = imed_transforms.UndoCompose(imed_transforms.Compose(transformation_dict))
->>>>>>> fbbffa6e
 
         # Get Testing dataset
         ds_test = imed_loader.load_dataset(**{**loader_params, **{'data_list': test_lst,
