--- conflicted
+++ resolved
@@ -712,22 +712,8 @@
                         imed_utils.save_feature_map(batch, "attentionblock2", context, model, test_input,
                                                     imed_utils.AXIS_DCT[context["slice_axis"]])
 
-<<<<<<< HEAD
             # Preds to CPU
             preds_cpu = preds.cpu()
-=======
-            # WARNING: sample['gt'] is actually the pred in the return sample implementation justification: the other
-            # option: rdict['pred'] = preds would require to largely modify mt_transforms
-            rdict = {}
-            rdict['gt'] = preds.cpu()
-            batch.update(rdict)
-
-            batch["input_metadata"] = batch["input_metadata"][0]  # Take only metadata from one input
-            batch["gt_metadata"] = batch["gt_metadata"][0]  # Take only metadata from one label
-            if "roi" in batch and batch["roi"][0] is not None:
-                batch["roi"] = batch["roi"][0]
-                batch["roi_metadata"] = batch["roi_metadata"][0]
->>>>>>> 35b40f29
 
             # reconstruct 3D image
             for smp_idx in range(len(preds_cpu)):
@@ -786,24 +772,13 @@
                         fname_pred = fname_pred.split('.nii.gz')[0] + '_' + str(i_monteCarlo).zfill(2) + '.nii.gz'
 
                     # Choose only one modality
-<<<<<<< HEAD
-                    output_nii = imed_utils.pred_to_nib(data_lst=preds_idx_arr,
-                                                        z_lst=[],
-                                                        fname_ref=fname_ref,
-                                                        fname_out=fname_pred,
-                                                        slice_axis=imed_utils.AXIS_DCT[context['slice_axis']],
-                                                        kernel_dim='3d',
-                                                        bin_thr=0.5 if context["binarize_prediction"] else -1)
-=======
-
-                    imed_utils.pred_to_nib(data_lst=[rdict_undo['gt']],
+                    imed_utils.pred_to_nib(data_lst=[preds_idx_arr],
                                            z_lst=[],
                                            fname_ref=fname_ref,
                                            fname_out=fname_pred,
                                            slice_axis=imed_utils.AXIS_DCT[context['slice_axis']],
                                            kernel_dim='3d',
                                            bin_thr=0.5 if context["binarize_prediction"] else -1)
->>>>>>> 35b40f29
 
                     # Save merged labels with color
                     if preds_idx_arr.shape[0] > 1:
