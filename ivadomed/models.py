--- conflicted
+++ resolved
@@ -296,13 +296,9 @@
 
 
         # Decoder path
-<<<<<<< HEAD
         self.decoder = Decoder(1, depth, film_layers=self.film_layers, drop_rate=drop_rate,
                                bn_momentum=bn_momentum, hemis=True)
-=======
-        self.decoder = Decoder(1, depth, film_layers=self.film_layers, drop_rate=drop_rate, bn_momentum=bn_momentum,
-                               hemis=True)
->>>>>>> b99bad45
+
 
     def forward(self, x_mods, indexes_mod):
         """"
