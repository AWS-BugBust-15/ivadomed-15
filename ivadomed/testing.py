--- conflicted
+++ resolved
@@ -222,10 +222,7 @@
                     if len(output_nii_shape) == 4 and output_nii_shape[-1] > 1 and ofolder:
                         logger.warning('No color labels saved due to a temporary issue. For more details see:'
                                        'https://github.com/ivadomed/ivadomed/issues/720')
-<<<<<<< HEAD
-=======
                         # TODO: put back the code below. See #720
->>>>>>> dd27592c
                         # imed_visualize.save_color_labels(np.stack(pred_tmp_lst, -1),
                         #                              False,
                         #                              fname_tmp,
@@ -281,10 +278,7 @@
                     if pred_undo.shape[0] > 1 and ofolder:
                         logger.warning('No color labels saved due to a temporary issue. For more details see:'
                                        'https://github.com/ivadomed/ivadomed/issues/720')
-<<<<<<< HEAD
-=======
                         # TODO: put back the code below. See #720
->>>>>>> dd27592c
                         # imed_visualize.save_color_labels(pred_undo,
                         #                              False,
                         #                              batch['input_metadata'][smp_idx][0]['input_filenames'],
@@ -391,7 +385,7 @@
 
 def get_gt(filenames):
     """Get ground truth data as numpy array.
-    
+
     Args:
         filenames (list): List of ground truth filenames, one per class.
     Returns:
