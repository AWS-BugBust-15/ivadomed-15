--- conflicted
+++ resolved
@@ -329,13 +329,8 @@
             if gt_data is not None:
                 if isinstance(gt_data, list):
                     # multiple GT
-                    # torch.cat is used to be compatible with StackTensors
-<<<<<<< HEAD
-                    ret_gt = torch.stack([F.to_tensor(item) for item in gt_data], dim=0)
-=======
                     ret_gt = torch.stack([torch.from_numpy(np.ascontiguousarray(item)) if isinstance(item, np.ndarray)
                                           else F.to_tensor(item)[0] for item in gt_data], dim=0)
->>>>>>> 8a48b3ba
 
                 else:
                     # single GT
@@ -703,22 +698,8 @@
         fh = max(int(round((h - th) / 2.)), 0)
         fw = max(int(round((w - tw) / 2.)), 0)
         fd = max(int(round((d - td) / 2.)), 0)
-<<<<<<< HEAD
+
         crop_params = (fd, fw, fh)
-=======
-        npad = ((0, 0), (fw, fw), (fd, fd), (fh, fh))
-
-        # Apply undo
-        input_undo = np.pad(sample['input'],
-                            pad_width=npad,
-                            mode='constant',
-                            constant_values=0)
-        gt_undo = np.pad(sample['gt'],
-                         pad_width=npad,
-                         mode='constant',
-                         constant_values=0)
->>>>>>> 8a48b3ba
-
         n_channel = sample["input"].shape[0]
         undo_input = np.zeros((n_channel, th, td, tw))
         undo_gt = np.zeros((n_channel, th, td, tw))
