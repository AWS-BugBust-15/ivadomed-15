--- conflicted
+++ resolved
@@ -409,11 +409,7 @@
 
     # If fname_roi provided, then remove slices without ROI
     if fname_roi is not None:
-<<<<<<< HEAD
-        ds = imed_loader_utils.filter_roi(ds, nb_nonzero_thr=context["slice_filter_roi"])
-=======
-        ds = imed_loaded_utils.filter_roi(ds, nb_nonzero_thr=loader_params["roi_params"]["slice_filter_roi"])
->>>>>>> 3060e4c7
+        ds = imed_loader_utils.filter_roi(ds, nb_nonzero_thr=loader_params["roi_params"]["slice_filter_roi"])
 
     if kernel_3D:
         print("\nLoaded {} {} volumes of shape {}.".format(len(ds), loader_params['slice_axis'],
