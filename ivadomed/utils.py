--- conflicted
+++ resolved
@@ -4,7 +4,6 @@
 
 import matplotlib
 import matplotlib.pyplot as plt
-import numpy as np
 import torch
 import torch.nn as nn
 
@@ -21,549 +20,6 @@
     return "classification" if model_name in CLASSIFIER_LIST else "segmentation"
 
 
-<<<<<<< HEAD
-# METRICS
-def get_metric_fns(task):
-    metric_fns = [imed_metrics.dice_score,
-                  imed_metrics.multi_class_dice_score,
-                  imed_metrics.precision_score,
-                  imed_metrics.recall_score,
-                  imed_metrics.specificity_score,
-                  imed_metrics.intersection_over_union,
-                  imed_metrics.accuracy_score]
-    if task == "segmentation":
-        metric_fns = metric_fns + [imed_metrics.hausdorff_score]
-
-    return metric_fns
-
-
-def pred_to_nib(data_lst, z_lst, fname_ref, fname_out, slice_axis, debug=False, kernel_dim='2d', bin_thr=0.5,
-                discard_noise=True, postprocessing=None):
-    """Save the network predictions as nibabel object.
-
-    Based on the header of `fname_ref` image, it creates a nibabel object from the Network predictions (`data_lst`).
-
-    Args:
-        data_lst (list of np arrays): Predictions, either 2D slices either 3D patches.
-        z_lst (list of ints): Slice indexes to reconstruct a 3D volume for 2D slices.
-        fname_ref (str): Filename of the input image: its header is copied to the output nibabel object.
-        fname_out (str): If not None, then the generated nibabel object is saved with this filename.
-        slice_axis (int): Indicates the axis used for the 2D slice extraction: Sagittal: 0, Coronal: 1, Axial: 2.
-        debug (bool): If True, extended verbosity and intermediate outputs.
-        kernel_dim (str): Indicates whether the predictions were done on 2D or 3D patches. Choices: '2d', '3d'.
-        bin_thr (float): If positive, then the segmentation is binarized with this given threshold. Otherwise, a soft
-            segmentation is output.
-        discard_noise (bool): If True, predictions that are lower than 0.01 are set to zero.
-        postprocessing (dict): Contains postprocessing steps to be applied.
-
-    Returns:
-        NibabelObject: Object containing the Network prediction.
-    """
-    # Load reference nibabel object
-    nib_ref = nib.load(fname_ref)
-    nib_ref_can = nib.as_closest_canonical(nib_ref)
-
-    if kernel_dim == '2d':
-        # complete missing z with zeros
-        tmp_lst = []
-        for z in range(nib_ref_can.header.get_data_shape()[slice_axis]):
-            if not z in z_lst:
-                tmp_lst.append(np.zeros(data_lst[0].shape))
-            else:
-                tmp_lst.append(data_lst[z_lst.index(z)])
-
-        if debug:
-            print("Len {}".format(len(tmp_lst)))
-            for arr in tmp_lst:
-                print("Shape element lst {}".format(arr.shape))
-
-        # create data and stack on depth dimension
-        arr_pred_ref_space = np.stack(tmp_lst, axis=-1)
-
-    else:
-        arr_pred_ref_space = data_lst[0]
-
-    n_channel = arr_pred_ref_space.shape[0]
-    oriented_volumes = []
-    if len(arr_pred_ref_space.shape) == 4:
-        for i in range(n_channel):
-            oriented_volumes.append(reorient_image(arr_pred_ref_space[i,], slice_axis, nib_ref, nib_ref_can))
-        # transpose to locate the channel dimension at the end to properly see image on viewer
-        arr_pred_ref_space = np.asarray(oriented_volumes).transpose((1, 2, 3, 0))
-    else:
-        arr_pred_ref_space = reorient_image(arr_pred_ref_space, slice_axis, nib_ref, nib_ref_can)
-
-    if bin_thr >= 0:
-        arr_pred_ref_space = imed_postpro.threshold_predictions(arr_pred_ref_space, thr=bin_thr)
-    elif discard_noise:  # discard noise
-        arr_pred_ref_space[arr_pred_ref_space <= 1e-2] = 0
-
-    # create nibabel object
-    if postprocessing:
-        fname_prefix = fname_out.split("_pred.nii.gz")[0] if fname_out is not None else None
-        postpro = imed_postpro.Postprocessing(postprocessing,
-                                              arr_pred_ref_space,
-                                              nib_ref.header['pixdim'][1:4],
-                                              fname_prefix)
-        arr_pred_ref_space = postpro.apply()
-    nib_pred = nib.Nifti1Image(arr_pred_ref_space, nib_ref.affine)
-
-    # save as nifti file
-    if fname_out is not None:
-        nib.save(nib_pred, fname_out)
-
-    return nib_pred
-
-
-def run_uncertainty(ifolder):
-    """Compute uncertainty from model prediction.
-
-    This function loops across the model predictions (nifti masks) and estimates the uncertainty from the Monte Carlo
-    samples. Both voxel-wise and structure-wise uncertainty are estimates.
-
-    Args:
-        ifolder (str): Folder containing the Monte Carlo samples.
-    """
-    # list subj_acq prefixes
-    subj_acq_lst = [f.split('_pred')[0] for f in os.listdir(ifolder)
-                    if f.endswith('.nii.gz') and '_pred' in f]
-    # remove duplicates
-    subj_acq_lst = list(set(subj_acq_lst))
-    # keep only the images where unc has not been computed yet
-    subj_acq_lst = [f for f in subj_acq_lst if not os.path.isfile(
-        os.path.join(ifolder, f + '_unc-cv.nii.gz'))]
-
-    # loop across subj_acq
-    for subj_acq in tqdm(subj_acq_lst, desc="Uncertainty Computation"):
-        # hard segmentation from MC samples
-        fname_pred = os.path.join(ifolder, subj_acq + '_pred.nii.gz')
-        # fname for soft segmentation from MC simulations
-        fname_soft = os.path.join(ifolder, subj_acq + '_soft.nii.gz')
-        # find Monte Carlo simulations
-        fname_pred_lst = [os.path.join(ifolder, f)
-                          for f in os.listdir(ifolder) if subj_acq + '_pred_' in f and
-                          ('_painted' not in f) and ('_color' not in f)]
-
-        # if final segmentation from Monte Carlo simulations has not been generated yet
-        if not os.path.isfile(fname_pred) or not os.path.isfile(fname_soft):
-            # threshold used for the hard segmentation
-            thr = 1. / len(fname_pred_lst)  # 1 for all voxels where at least on MC sample predicted 1
-            # average then argmax
-            combine_predictions(fname_pred_lst, fname_pred, fname_soft, thr=thr)
-
-        fname_unc_vox = os.path.join(ifolder, subj_acq + '_unc-vox.nii.gz')
-        if not os.path.isfile(fname_unc_vox):
-            # compute voxel-wise uncertainty map
-            voxelwise_uncertainty(fname_pred_lst, fname_unc_vox)
-
-        fname_unc_struct = os.path.join(ifolder, subj_acq + '_unc.nii.gz')
-        if not os.path.isfile(os.path.join(ifolder, subj_acq + '_unc-cv.nii.gz')):
-            # compute structure-wise uncertainty
-            structurewise_uncertainty(fname_pred_lst, fname_pred, fname_unc_vox, fname_unc_struct)
-
-
-def combine_predictions(fname_lst, fname_hard, fname_prob, thr=0.5):
-    """Combine predictions from Monte Carlo simulations.
-
-    Combine predictions from Monte Carlo simulations and save the resulting as:
-        (1) `fname_prob`, a soft segmentation obtained by averaging the Monte Carlo samples.
-        (2) `fname_hard`, a hard segmentation obtained thresholding with `thr`.
-
-    Args:
-        fname_lst (list of str): List of the Monte Carlo samples.
-        fname_hard (str): Filename for the output hard segmentation.
-        fname_prob (str): Filename for the output soft segmentation.
-        thr (float): Between 0 and 1. Used to threshold the soft segmentation and generate the hard segmentation.
-    """
-    # collect all MC simulations
-    mc_data = np.array([nib.load(fname).get_fdata() for fname in fname_lst])
-    affine = nib.load(fname_lst[0]).affine
-
-    # average over all the MC simulations
-    data_prob = np.mean(mc_data, axis=0)
-    # save prob segmentation
-    nib_prob = nib.Nifti1Image(data_prob, affine)
-    nib.save(nib_prob, fname_prob)
-
-    # argmax operator
-    data_hard = imed_postpro.threshold_predictions(data_prob, thr=thr).astype(np.uint8)
-    # save hard segmentation
-    nib_hard = nib.Nifti1Image(data_hard, affine)
-    nib.save(nib_hard, fname_hard)
-
-
-def voxelwise_uncertainty(fname_lst, fname_out, eps=1e-5):
-    """Estimate voxel wise uncertainty.
-
-    Voxel-wise uncertainty is estimated as entropy over all N MC probability maps, and saved in `fname_out`.
-
-    Args:
-        fname_lst (list of str): List of the Monte Carlo samples.
-        fname_out (str): Output filename.
-        eps (float): Epsilon value to deal with np.log(0).
-    """
-    # collect all MC simulations
-    mc_data = np.array([nib.load(fname).get_fdata() for fname in fname_lst])
-    affine = nib.load(fname_lst[0]).affine
-
-    # entropy
-    unc = np.repeat(np.expand_dims(mc_data, -1), 2, -1)  # n_it, x, y, z, 2
-    unc[..., 0] = 1 - unc[..., 1]
-    unc = -np.sum(np.mean(unc, 0) * np.log(np.mean(unc, 0) + eps), -1)
-
-    # Clip values to 0
-    unc[unc < 0] = 0
-
-    # save uncertainty map
-    nib_unc = nib.Nifti1Image(unc, affine)
-    nib.save(nib_unc, fname_out)
-
-
-def structurewise_uncertainty(fname_lst, fname_hard, fname_unc_vox, fname_out):
-    """Estimate structure wise uncertainty.
-
-    Structure-wise uncertainty from N MC probability maps (`fname_lst`) and saved in `fname_out` with the following
-    suffixes:
-
-        * '-cv.nii.gz': coefficient of variation
-        * '-iou.nii.gz': intersection over union
-        * '-avgUnc.nii.gz': average voxel-wise uncertainty within the structure.
-
-    Args:
-        fname_lst (list of str): List of the Monte Carlo samples.
-        fname_hard (str): Filename of the hard segmentation, which is used to compute the `avgUnc` by providing a mask
-            of the structures.
-        fname_unc_vox (str): Filename of the voxel-wise uncertainty, which is used to compute the `avgUnc`.
-        fname_out (str): Output filename.
-    """
-    # 18-connectivity
-    bin_struct = np.array(generate_binary_structure(3, 2))
-
-    # load hard segmentation
-    nib_hard = nib.load(fname_hard)
-    data_hard = nib_hard.get_fdata()
-    # Label each object of each class
-    data_hard_labeled = [label(data_hard[..., i_class], structure=bin_struct)[0] for i_class in
-                         range(data_hard.shape[-1])]
-
-    # load all MC simulations (in mc_dict["mc_data"]) and label them (in mc_dict["mc_labeled"])
-    mc_dict = {"mc_data": [], "mc_labeled": []}
-    for fname in fname_lst:
-        data = nib.load(fname).get_fdata()
-        mc_dict["mc_data"].append([data[..., i_class] for i_class in range(data.shape[-1])])
-
-        labeled_list = [label(data[..., i_class], structure=bin_struct)[0] for i_class in range(data.shape[-1])]
-        mc_dict["mc_labeled"].append(labeled_list)
-
-    # load uncertainty map
-    data_uncVox = nib.load(fname_unc_vox).get_fdata()
-
-    # Init output arrays
-    data_iou, data_cv, data_avgUnc = np.zeros(data_hard.shape), np.zeros(data_hard.shape), np.zeros(data_hard.shape)
-
-    # Loop across classes
-    for i_class in range(data_hard.shape[-1]):
-        # Hard segmentation of the i_class that has been labeled
-        data_hard_labeled_class = data_hard_labeled[i_class]
-        # Get number of objects in
-        n_obj = np.count_nonzero(np.unique(data_hard_labeled_class))
-        # Loop across objects
-        for i_obj in range(1, n_obj + 1):
-            # select the current structure, remaining voxels are set to zero
-            data_hard_labeled_class_obj = (np.array(data_hard_labeled_class) == i_obj).astype(np.int)
-
-            # Get object coordinates
-            xx_obj, yy_obj, zz_obj = np.where(data_hard_labeled_class_obj)
-
-            # Loop across the MC samples and mask the structure of interest
-            data_class_obj_mc = []
-            for i_mc in range(len(fname_lst)):
-                # Get index of the structure of interest in the MC sample labeled
-                i_mc_label = np.max(data_hard_labeled_class_obj * mc_dict["mc_labeled"][i_mc][i_class])
-
-                data_tmp = np.zeros(mc_dict["mc_data"][i_mc][i_class].shape)
-                # If i_mc_label is zero, it means the structure is not present in this mc_sample
-                if i_mc_label > 0:
-                    data_tmp[mc_dict["mc_labeled"][i_mc][i_class] == i_mc_label] = 1.
-
-                data_class_obj_mc.append(data_tmp.astype(np.bool))
-
-            # COMPUTE IoU
-            # Init intersection and union
-            intersection = np.logical_and(data_class_obj_mc[0], data_class_obj_mc[1])
-            union = np.logical_or(data_class_obj_mc[0], data_class_obj_mc[1])
-            # Loop across remaining MC samples
-            for i_mc in range(2, len(data_class_obj_mc)):
-                intersection = np.logical_and(intersection, data_class_obj_mc[i_mc])
-                union = np.logical_or(union, data_class_obj_mc[i_mc])
-            # Compute float
-            iou = np.sum(intersection) * 1. / np.sum(union)
-            # assign uncertainty value to the structure
-            data_iou[xx_obj, yy_obj, zz_obj, i_class] = iou
-
-            # COMPUTE COEFFICIENT OF VARIATION
-            # List of volumes for each MC sample
-            vol_mc_lst = [np.sum(data_class_obj_mc[i_mc]) for i_mc in range(len(data_class_obj_mc))]
-            # Mean volume
-            mu_mc = np.mean(vol_mc_lst)
-            # STD volume
-            sigma_mc = np.std(vol_mc_lst)
-            # Coefficient of variation
-            cv = sigma_mc / mu_mc
-            # assign uncertainty value to the structure
-            data_cv[xx_obj, yy_obj, zz_obj, i_class] = cv
-
-            # COMPUTE AVG VOXEL WISE UNC
-            avgUnc = np.mean(data_uncVox[xx_obj, yy_obj, zz_obj, i_class])
-            # assign uncertainty value to the structure
-            data_avgUnc[xx_obj, yy_obj, zz_obj, i_class] = avgUnc
-
-    # save nifti files
-    fname_iou = fname_out.split('.nii.gz')[0] + '-iou.nii.gz'
-    fname_cv = fname_out.split('.nii.gz')[0] + '-cv.nii.gz'
-    fname_avgUnc = fname_out.split('.nii.gz')[0] + '-avgUnc.nii.gz'
-    nib_iou = nib.Nifti1Image(data_iou, nib_hard.affine)
-    nib_cv = nib.Nifti1Image(data_cv, nib_hard.affine)
-    nib_avgUnc = nib.Nifti1Image(data_avgUnc, nib_hard.affine)
-    nib.save(nib_iou, fname_iou)
-    nib.save(nib_cv, fname_cv)
-    nib.save(nib_avgUnc, fname_avgUnc)
-
-
-def mixup(data, targets, alpha, debugging=False, ofolder=None):
-    """Compute the mixup data.
-
-    .. seealso::
-        Zhang, Hongyi, et al. "mixup: Beyond empirical risk minimization."
-        arXiv preprint arXiv:1710.09412 (2017).
-
-    Args:
-        data (Tensor): Input images.
-        targets (Tensor): Input masks.
-        alpha (float): MixUp parameter.
-        debugging (Bool): If True, then samples of mixup are saved as png files.
-        ofolder (str): If debugging, output folder where "mixup" folder is created and samples are saved.
-
-    Returns:
-        Tensor, Tensor: Mixed image, Mixed mask.
-    """
-    indices = torch.randperm(data.size(0))
-    data2 = data[indices]
-    targets2 = targets[indices]
-
-    lambda_ = np.random.beta(alpha, alpha)
-    lambda_ = max(lambda_, 1 - lambda_)  # ensure lambda_ >= 0.5
-    lambda_tensor = torch.FloatTensor([lambda_])
-
-    data = data * lambda_tensor + data2 * (1 - lambda_tensor)
-    targets = targets * lambda_tensor + targets2 * (1 - lambda_tensor)
-
-    if debugging:
-        save_mixup_sample(ofolder, data, targets, lambda_tensor)
-
-    return data, targets
-
-
-def save_mixup_sample(ofolder, input_data, labeled_data, lambda_tensor):
-    """Save mixup samples as png files in a "mixup" folder.
-
-    Args:
-        ofolder (str): Output folder where "mixup" folder is created and samples are saved.
-        input_data (Tensor): Input image.
-        labeled_data (Tensor): Input masks.
-        lambda_tensor (Tensor):
-    """
-    # Mixup folder
-    mixup_folder = os.path.join(ofolder, 'mixup')
-    if not os.path.isdir(mixup_folder):
-        os.makedirs(mixup_folder)
-    # Random sample
-    random_idx = np.random.randint(0, input_data.size()[0])
-    # Output fname
-    ofname = str(lambda_tensor.data.numpy()[0]) + '_' + str(random_idx).zfill(3) + '.png'
-    ofname = os.path.join(mixup_folder, ofname)
-    # Tensor to Numpy
-    x = input_data.data.numpy()[random_idx, 0, :, :]
-    y = labeled_data.data.numpy()[random_idx, 0, :, :]
-    # Plot
-    plt.figure(figsize=(20, 10))
-    plt.subplot(1, 2, 1)
-    plt.axis("off")
-    plt.imshow(x, interpolation='nearest', aspect='auto', cmap='gray')
-    plt.subplot(1, 2, 2)
-    plt.axis("off")
-    plt.imshow(y, interpolation='nearest', aspect='auto', cmap='jet', vmin=0, vmax=1)
-    plt.savefig(ofname, bbox_inches='tight', pad_inches=0, dpi=100)
-    plt.close()
-
-
-def segment_volume(folder_model, fname_image, gpu_number=0, options=None):
-    """Segment an image.
-
-    Segment an image (`fname_image`) using a pre-trained model (`folder_model`). If provided, a region of interest
-    (`fname_roi`) is used to crop the image prior to segment it.
-
-    Args:
-        folder_model (str): foldername which contains
-            (1) the model ('folder_model/folder_model.pt') to use
-            (2) its configuration file ('folder_model/folder_model.json') used for the training,
-            see https://github.com/neuropoly/ivadomed/wiki/configuration-file
-        fname_image (str): image filename (e.g. .nii.gz) to segment.
-        gpu_number (int): Number representing gpu number if available.
-        options (dict): Contains postprocessing steps and prior filename (fname_prior) which is an image filename
-            (e.g., .nii.gz) containing processing information (e.i., spinal cord segmentation, spinal location or MS
-            lesion classification)
-
-            e.g., spinal cord centerline, used to crop the image prior to segment it if provided.
-            The segmentation is not performed on the slices that are empty in this image.
-
-    Returns:
-        nibabelObject: Object containing the soft segmentation.
-    """
-    # Define device
-    cuda_available = torch.cuda.is_available()
-    device = torch.device("cpu") if not cuda_available else torch.device("cuda:" + str(gpu_number))
-
-    # Check if model folder exists and get filenames
-    fname_model, fname_model_metadata = imed_models.get_model_filenames(folder_model)
-
-    # Load model training config
-    context = imed_config_manager.ConfigurationManager(fname_model_metadata).get_config()
-
-    if options is not None:
-        postpro = {}
-        if 'thr' in options:
-            postpro['binarize_prediction'] = {"thr": options['thr']}
-        if 'largest' in options and options['largest']:
-            postpro['keep_largest'] = {}
-        if 'fill_holes' in options and options['fill_holes']:
-            postpro['fill_holes'] = {}
-        if 'remove_small' in options and ('mm' in options['remove_small'] or 'vox' in options['remove_small']):
-            unit = 'mm3' if 'mm3' in options['remove_small'] else 'vox'
-            thr = int(options['remove_small'].replace(unit, ""))
-            postpro['remove_small'] = {"unit": unit, "thr": thr}
-
-        context['postprocessing'] = postpro
-
-    # LOADER
-    loader_params = context["loader_parameters"]
-    slice_axis = AXIS_DCT[loader_params['slice_axis']]
-    metadata = {}
-    fname_roi = None
-    fname_prior = options['fname_prior'] if (options is not None) and ('fname_prior' in options) else None
-    if fname_prior is not None:
-        if 'roi_params' in loader_params and loader_params['roi_params']['suffix'] is not None:
-            fname_roi = fname_prior
-        # TRANSFORMATIONS
-        # If ROI is not provided then force center cropping
-        if fname_roi is None and 'ROICrop' in context["transformation"].keys():
-            print(
-                "\n WARNING: fname_roi has not been specified, then a cropping around the center of the image is "
-                "performed instead of a cropping around a Region of Interest.")
-
-            context["transformation"] = dict((key, value) if key != 'ROICrop'
-                                             else ('CenterCrop', value)
-                                             for (key, value) in context["transformation"].items())
-
-        if 'object_detection_params' in context and \
-                context['object_detection_params']['object_detection_path'] is not None:
-            imed_obj_detect.bounding_box_prior(fname_prior, metadata, slice_axis)
-
-    # Compose transforms
-    _, _, transform_test_params = imed_transforms.get_subdatasets_transforms(context["transformation"])
-
-    tranform_lst, undo_transforms = imed_transforms.prepare_transforms(transform_test_params)
-
-    # Force filter_empty_mask to False if fname_roi = None
-    if fname_roi is None and 'filter_empty_mask' in loader_params["slice_filter_params"]:
-        print("\nWARNING: fname_roi has not been specified, then the entire volume is processed.")
-        loader_params["slice_filter_params"]["filter_empty_mask"] = False
-
-    filename_pairs = [([fname_image], None, fname_roi, [metadata])]
-
-    kernel_3D = bool('Modified3DUNet' in context and context['Modified3DUNet']['applied'])
-    if kernel_3D:
-        ds = imed_loader.MRI3DSubVolumeSegmentationDataset(filename_pairs,
-                                                           transform=tranform_lst,
-                                                           length=context["Modified3DUNet"]["length_3D"],
-                                                           stride=context["Modified3DUNet"]["stride_3D"])
-    else:
-        ds = imed_loader.MRI2DSegmentationDataset(filename_pairs,
-                                                  slice_axis=slice_axis,
-                                                  cache=True,
-                                                  transform=tranform_lst,
-                                                  slice_filter_fn=SliceFilter(**loader_params["slice_filter_params"]))
-        ds.load_filenames()
-
-    if kernel_3D:
-        print("\nLoaded {} {} volumes of shape {}.".format(len(ds), loader_params['slice_axis'],
-                                                           context['Modified3DUNet']['length_3D']))
-    else:
-        print("\nLoaded {} {} slices.".format(len(ds), loader_params['slice_axis']))
-
-    # Data Loader
-    data_loader = DataLoader(ds, batch_size=context["training_parameters"]["batch_size"],
-                             shuffle=False, pin_memory=True,
-                             collate_fn=imed_loader_utils.imed_collate,
-                             num_workers=0)
-
-    # MODEL
-    if fname_model.endswith('.pt'):
-        model = torch.load(fname_model, map_location=device)
-        # Inference time
-        model.eval()
-
-    # Loop across batches
-    preds_list, slice_idx_list = [], []
-    last_sample_bool, volume, weight_matrix = False, None, None
-    for i_batch, batch in enumerate(data_loader):
-        with torch.no_grad():
-            img = cuda(batch['input'], cuda_available=cuda_available)
-            preds = model(img) if fname_model.endswith('.pt') else onnx_inference(fname_model, img)
-            preds = preds.cpu()
-
-        # Set datatype to gt since prediction should be processed the same way as gt
-        for modality in batch['input_metadata']:
-            modality[0]['data_type'] = 'gt'
-
-        # Reconstruct 3D object
-        for i_slice in range(len(preds)):
-            if "bounding_box" in batch['input_metadata'][i_slice][0]:
-                imed_obj_detect.adjust_undo_transforms(undo_transforms.transforms, batch, i_slice)
-
-            if kernel_3D:
-                batch['gt_metadata'] = batch['input_metadata']
-                preds_undo, metadata, last_sample_bool, volume, weight_matrix = \
-                    volume_reconstruction(batch, preds, undo_transforms, i_slice, volume, weight_matrix)
-                preds_list = [np.array(preds_undo)]
-            else:
-                # undo transformations
-                preds_i_undo, metadata_idx = undo_transforms(preds[i_slice],
-                                                             batch["input_metadata"][i_slice],
-                                                             data_type='gt')
-
-                # Add new segmented slice to preds_list
-                preds_list.append(np.array(preds_i_undo))
-                # Store the slice index of preds_i_undo in the original 3D image
-                slice_idx_list.append(int(batch['input_metadata'][i_slice][0]['slice_index']))
-
-            # If last batch and last sample of this batch, then reconstruct 3D object
-            if (i_batch == len(data_loader) - 1 and i_slice == len(batch['gt']) - 1) or last_sample_bool:
-                pred_nib = pred_to_nib(data_lst=preds_list,
-                                       fname_ref=fname_image,
-                                       fname_out=None,
-                                       z_lst=slice_idx_list,
-                                       slice_axis=slice_axis,
-                                       kernel_dim='3d' if kernel_3D else '2d',
-                                       debug=False,
-                                       bin_thr=-1,
-                                       postprocessing=context['postprocessing'])
-
-    return pred_nib
-
-
-=======
->>>>>>> 2bc15cfa
 def cuda(input_var, cuda_available=True, non_blocking=False):
     """Passes input_var to GPU.
 
