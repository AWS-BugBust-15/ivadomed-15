--- conflicted
+++ resolved
@@ -13,13 +13,10 @@
 from torch.utils.data import DataLoader
 from tqdm import tqdm
 
-<<<<<<< HEAD
 from ivadomed.loader import utils as imed_loaded_utils, loader as imed_loader
-=======
-from ivadomed import loader as imed_loader
 from ivadomed import transforms as imed_transforms
 from ivadomed import postprocessing as imed_postpro
->>>>>>> d5d0cdc7
+
 from ivadomed import metrics as imed_metrics
 from ivadomed import transforms as imed_transforms
 
@@ -360,13 +357,8 @@
     arr_pred_ref_space = reorient_image(arr, slice_axis, nib_ref, nib_ref_can)
 
     if bin_thr >= 0:
-<<<<<<< HEAD
-        arr_pred_ref_space = threshold_predictions(arr_pred_ref_space, thr=bin_thr)
+        arr_pred_ref_space = imed_postpro.threshold_predictions(arr_pred_ref_space, thr=bin_thr)
     else:  # discard noise
-=======
-        arr_pred_ref_space = imed_postpro.threshold_predictions(arr_pred_ref_space, thr=bin_thr)
-    else: # discard noise
->>>>>>> d5d0cdc7
         arr_pred_ref_space[arr_pred_ref_space <= 1e-3] = 0
 
     # create nibabel object
@@ -824,7 +816,7 @@
     # Save for subject in batch
     for i in range(batch['input'].size(0)):
         inp_fmap, out_fmap = \
-            HookBasedFeatureExtractor(model, layer_name, False).forward(Variable(test_input[i][None, ]))
+            HookBasedFeatureExtractor(model, layer_name, False).forward(Variable(test_input[i][None,]))
 
         # Display the input image and Down_sample the input image
         orig_input_img = test_input[i][None,].permute(3, 4, 2, 0, 1).cpu().numpy()
