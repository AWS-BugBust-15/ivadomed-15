--- conflicted
+++ resolved
@@ -444,10 +444,6 @@
     else:
         filename_pairs = [([fname_image], None, [fname_roi], [{}])]
 
-<<<<<<< HEAD
-=======
-    filename_pairs = [([fname_image], [None], fname_roi, [metadata])]
->>>>>>> 6594aead
     kernel_3D = bool('UNet3D' in context and context['UNet3D']['applied'])
     if kernel_3D:
         ds = imed_loader.MRI3DSubVolumeSegmentationDataset(filename_pairs,
