import logging
import pytest
import os
import sys
from testing.functional_tests.t_utils import __tmp_dir__, create_tmp_dir
from testing.common_testing_util import remove_dataset, remove_tmp_dir
from ivadomed.scripts import download_data
from ivadomed.utils import ArgParseException
logger = logging.getLogger(__name__)


def setup_function():
    create_tmp_dir(copy_data_testing_dir=False)


def test_download_data():
    for dataset in download_data.DICT_URL:
        output_folder = os.path.join(__tmp_dir__, dataset)
        download_data.main(args=['-d', dataset,
                                 '-o', output_folder])
        assert os.path.exists(output_folder)
        remove_dataset(dataset=dataset)


def test_download_data_no_dataset_specified():
<<<<<<< HEAD
    with pytest.raises(Exception) as e_info:
        download_data.main()
    if e_info.type == SystemExit:
        assert e_info.value == 0
    elif e_info.type == ArgParseException:
        assert e_info.match(r"Error parsing args")

=======
    if sys.argv[1:]:
        with pytest.raises(ArgParseException, match=r"Error parsing args"):
            download_data.main()
    else:
        with pytest.raises(SystemExit, match='0'):
            download_data.main()
>>>>>>> 4797ed26


def teardown_function():
    remove_tmp_dir()<|MERGE_RESOLUTION|>--- conflicted
+++ resolved
@@ -23,22 +23,13 @@
 
 
 def test_download_data_no_dataset_specified():
-<<<<<<< HEAD
-    with pytest.raises(Exception) as e_info:
-        download_data.main()
-    if e_info.type == SystemExit:
-        assert e_info.value == 0
-    elif e_info.type == ArgParseException:
-        assert e_info.match(r"Error parsing args")
-
-=======
     if sys.argv[1:]:
         with pytest.raises(ArgParseException, match=r"Error parsing args"):
             download_data.main()
     else:
         with pytest.raises(SystemExit, match='0'):
             download_data.main()
->>>>>>> 4797ed26
+
 
 
 def teardown_function():
