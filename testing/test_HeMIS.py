import os
from math import sqrt

import numpy as np
import time
import sys

import torch.backends.cudnn as cudnn
from torch.utils.data import DataLoader
from torchvision import transforms

from medicaltorch.filters import SliceFilter
from medicaltorch import datasets as mt_datasets
from medicaltorch import transforms as mt_transforms
from torch import optim

from tqdm import tqdm

from ivadomed import loader as loader, adaptative
from ivadomed import models
from ivadomed import losses
from ivadomed.utils import *
import ivadomed.transforms as ivadomed_transforms

cudnn.benchmark = True

GPU_NUMBER = 1
BATCH_SIZE = 4
DROPOUT = 0.4
BN = 0.1
N_EPOCHS = 10
INIT_LR = 0.01
PATH_BIDS = 'testing_data'
p = 0.0001


def test_Hemis(p=0.0001):
    print('[INFO]: Starting test ... \n')
    training_transform_list = [
        ivadomed_transforms.Resample(wspace=0.75, hspace=0.75),
        mt_transforms.CenterCrop2D(size=[48, 48]),
        mt_transforms.ToTensor()
    ]
    train_transform = transforms.Compose(training_transform_list)

    train_lst = ['sub-test001']
<<<<<<< HEAD
    contrasts = ['T1w', 'T2w', 'T2star']

    print('[INFO]: Creating dataset ...\n')
    dataset = adaptative.HDF5Dataset(root_dir=PATH_BIDS,
                                     subject_lst=train_lst,
                                     hdf5_name='testing_data/mytestfile.hdf5',
                                     csv_name='testing_data/hdf5.csv',
                                     target_suffix="_lesion-manual",
                                     contrast_lst=['T1w', 'T2w', 'T2star'],
                                     ram=False,
                                     contrast_balance={},
                                     slice_axis=2,
                                     transform=train_transform,
                                     metadata_choice=False,
                                     dim=2,
                                     slice_filter_fn=SliceFilter(filter_empty_input=True, filter_empty_mask=True),
                                     canonical=True,
                                     roi_suffix="_seg-manual",
                                     target_lst=['T2w'],
                                     roi_lst=['T2w'])

    dataset.load_into_ram(['T1w', 'T2w', 'T2star'])
    print("[INFO]: Dataset RAM status:")
    print(dataset.status)
    print("[INFO]: In memory Dataframe:")
    print(dataset.dataframe)

    # TODO
    # ds_train.filter_roi(nb_nonzero_thr=10)

    train_loader = DataLoader(dataset, batch_size=BATCH_SIZE,
=======
    contrasts = ['T2w', 'T2star']
    ds_train = loader.BidsDataset(PATH_BIDS,
                                  subject_lst=train_lst,
                                  target_suffix="_lesion-manual",
                                  roi_suffix="_seg-manual",
                                  contrast_lst=contrasts,
                                  metadata_choice="without",
                                  contrast_balance={},
                                  slice_axis=2,
                                  transform=train_transform,
                                  multichannel=contrasts,
                                  slice_filter_fn=SliceFilter(filter_empty_input=True, filter_empty_mask=False))

    ds_train = loader.filter_roi(ds_train, nb_nonzero_thr=10)

    train_loader = DataLoader(ds_train, batch_size=BATCH_SIZE,
>>>>>>> ae6073b8
                              shuffle=True, pin_memory=True,
                              collate_fn=mt_datasets.mt_collate,
                              num_workers=1)

    model = models.HeMISUnet(modalities=contrasts,
                             depth=3,
                             drop_rate=DROPOUT,
                             bn_momentum=BN)
    print(model)
    cuda_available = torch.cuda.is_available()
    if cuda_available:
        torch.cuda.set_device(GPU_NUMBER)
        print("Using GPU number {}".format(GPU_NUMBER))
        model.cuda()

    # Initialing Optimizer and scheduler
    step_scheduler_batch = False
    optimizer = optim.Adam(model.parameters(), lr=INIT_LR)
    scheduler = optim.lr_scheduler.CosineAnnealingLR(optimizer, N_EPOCHS)

    load_lst, reload_lst, pred_lst, opt_lst, schedul_lst, init_lst, gen_lst = [], [], [], [], [], [], []

    for epoch in tqdm(range(1, N_EPOCHS + 1), desc="Training"):
        start_time = time.time()

        start_init = time.time()
        lr = scheduler.get_lr()[0]
        model.train()

        tot_init = time.time() - start_init
        init_lst.append(tot_init)

        num_steps = 0
        for i, batch in enumerate(train_loader):
            if i > 0:
                tot_gen = time.time() - start_gen
                gen_lst.append(tot_gen)

            start_load = time.time()
            input_samples, gt_samples = batch["input"], batch["gt"]
            print(batch["Missing_mod"])
            missing_mod = batch["Missing_mod"]

            print("Number of missing modalities = {}."
                  .format(len(input_samples) * len(input_samples[0]) - missing_mod.sum()))

            if cuda_available:
                var_input = cuda(input_samples)
                var_gt = gt_samples.cuda(non_blocking=True)
            else:
                var_input = input_samples
                var_gt = gt_samples

            tot_load = time.time() - start_load
            load_lst.append(tot_load)

            start_pred = time.time()
            preds = model(var_input, missing_mod)
            tot_pred = time.time() - start_pred
            pred_lst.append(tot_pred)

            start_opt = time.time()
            loss = - losses.dice_loss(preds, var_gt)

            optimizer.zero_grad()
            loss.backward()

            optimizer.step()
            if step_scheduler_batch:
                scheduler.step()

            num_steps += 1
            tot_opt = time.time() - start_opt
            opt_lst.append(tot_opt)

            start_gen = time.time()

        start_schedul = time.time()
        if not step_scheduler_batch:
            scheduler.step()
        tot_schedul = time.time() - start_schedul
        schedul_lst.append(tot_schedul)

        start_reload = time.time()
        print("[INFO]: Updating Dataset")
        p = p ** (2 / 3)
        dataset.update(p=p)
        print("[INFO]: Reloading dataset")
        train_loader = DataLoader(dataset, batch_size=BATCH_SIZE,
                                  shuffle=True, pin_memory=True,
                                  collate_fn=mt_datasets.mt_collate,
                                  num_workers=1)
        tot_reload = time.time() - start_reload
        reload_lst.append(tot_reload)

        end_time = time.time()
        total_time = end_time - start_time
        tqdm.write("Epoch {} took {:.2f} seconds.".format(epoch, total_time))

    print('Mean SD init {} -- {}'.format(np.mean(init_lst), np.std(init_lst)))
    print('Mean SD load {} -- {}'.format(np.mean(load_lst), np.std(load_lst)))
    print('Mean SD reload {} -- {}'.format(np.mean(reload_lst), np.std(reload_lst)))
    print('Mean SD pred {} -- {}'.format(np.mean(pred_lst), np.std(pred_lst)))
    print('Mean SD opt {} --  {}'.format(np.mean(opt_lst), np.std(opt_lst)))
    print('Mean SD gen {} -- {}'.format(np.mean(gen_lst), np.std(gen_lst)))
    print('Mean SD scheduler {} -- {}'.format(np.mean(schedul_lst), np.std(schedul_lst)))
    print("[INFO]: Deleting HDF5 file.")
    os.remove('testing_data/mytestfile.hdf5')
    print('\n [INFO]: Test of HeMIS passed successfully.')

test_Hemis()<|MERGE_RESOLUTION|>--- conflicted
+++ resolved
@@ -44,7 +44,6 @@
     train_transform = transforms.Compose(training_transform_list)
 
     train_lst = ['sub-test001']
-<<<<<<< HEAD
     contrasts = ['T1w', 'T2w', 'T2star']
 
     print('[INFO]: Creating dataset ...\n')
@@ -76,24 +75,6 @@
     # ds_train.filter_roi(nb_nonzero_thr=10)
 
     train_loader = DataLoader(dataset, batch_size=BATCH_SIZE,
-=======
-    contrasts = ['T2w', 'T2star']
-    ds_train = loader.BidsDataset(PATH_BIDS,
-                                  subject_lst=train_lst,
-                                  target_suffix="_lesion-manual",
-                                  roi_suffix="_seg-manual",
-                                  contrast_lst=contrasts,
-                                  metadata_choice="without",
-                                  contrast_balance={},
-                                  slice_axis=2,
-                                  transform=train_transform,
-                                  multichannel=contrasts,
-                                  slice_filter_fn=SliceFilter(filter_empty_input=True, filter_empty_mask=False))
-
-    ds_train = loader.filter_roi(ds_train, nb_nonzero_thr=10)
-
-    train_loader = DataLoader(ds_train, batch_size=BATCH_SIZE,
->>>>>>> ae6073b8
                               shuffle=True, pin_memory=True,
                               collate_fn=mt_datasets.mt_collate,
                               num_workers=1)
@@ -126,7 +107,7 @@
         tot_init = time.time() - start_init
         init_lst.append(tot_init)
 
-        num_steps = 0
+        numHe_steps = 0
         for i, batch in enumerate(train_loader):
             if i > 0:
                 tot_gen = time.time() - start_gen
