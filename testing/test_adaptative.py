import os

import torch
<<<<<<< HEAD
=======
from medicaltorch import datasets as mt_datasets
>>>>>>> be37d9d3
from medicaltorch import transforms as mt_transforms
from torch.utils.data import DataLoader
from torchvision import transforms

import ivadomed.transforms as ivadomed_transforms
<<<<<<< HEAD
from ivadomed import adaptative as imed_adaptative
from ivadomed import utils as imed_utils
from ivadomed import loader_utils as imed_loader_utils
=======
from ivadomed import adaptative as adaptative
from ivadomed import utils as imed_utils
>>>>>>> be37d9d3

GPU_NUMBER = 0
BATCH_SIZE = 4
DROPOUT = 0.4
DEPTH = 3
BN = 0.1
N_EPOCHS = 10
INIT_LR = 0.01
FILM_LAYERS = [0, 0, 0, 0, 0, 1, 1, 1]
PATH_BIDS = 'testing_data'


def test_hdf5():
    print('[INFO]: Starting test ... \n')
    train_lst = ['sub-test001']

<<<<<<< HEAD
    hdf5_file = imed_adaptative.Bids_to_hdf5(PATH_BIDS,
                                             subject_lst=train_lst,
                                             hdf5_name='testing_data/mytestfile.hdf5',
                                             target_suffix=["_lesion-manual"],
                                             roi_suffix="_seg-manual",
                                             contrast_lst=['T1w', 'T2w', 'T2star'],
                                             metadata_choice="contrast",
                                             contrast_balance={},
                                             slice_axis=2,
                                             slice_filter_fn=imed_utils.SliceFilter(filter_empty_input=True,
                                                                                    filter_empty_mask=True))
=======
    hdf5_file = adaptative.Bids_to_hdf5(PATH_BIDS,
                                        subject_lst=train_lst,
                                        hdf5_name='testing_data/mytestfile.hdf5',
                                        target_suffix=["_lesion-manual"],
                                        roi_suffix="_seg-manual",
                                        contrast_lst=['T1w', 'T2w', 'T2star'],
                                        metadata_choice="contrast",
                                        contrast_balance={},
                                        slice_axis=2,
                                        slice_filter_fn=imed_utils.SliceFilter(filter_empty_input=True,
                                                                               filter_empty_mask=True))
>>>>>>> be37d9d3

    # Checking architecture
    def print_attrs(name, obj):
        print("\nName of the object: {}".format(name))
        print("Type: {}".format(type(obj)))
        print("Including the following attributes:")
        for key, val in obj.attrs.items():
            print("    %s: %s" % (key, val))

    print('\n[INFO]: HDF5 architecture:')
    hdf5_file.hdf5_file.visititems(print_attrs)
    print('\n[INFO]: HDF5 file successfully generated.')
    print('[INFO]: Generating dataframe ...\n')

<<<<<<< HEAD
    df = imed_adaptative.Dataframe(hdf5=hdf5_file.hdf5_file,
                                   contrasts=['T1w', 'T2w', 'T2star'],
                                   path='testing_data/hdf5.csv',
                                   target_suffix=['T1w', 'T2w', 'T2star'],
                                   roi_suffix=['T1w', 'T2w', 'T2star'],
                                   dim=2,
                                   slices=True)
=======
    df = adaptative.Dataframe(hdf5=hdf5_file.hdf5_file,
                              contrasts=['T1w', 'T2w', 'T2star'],
                              path='testing_data/hdf5.csv',
                              target_suffix=['T1w', 'T2w', 'T2star'],
                              roi_suffix=['T1w', 'T2w', 'T2star'],
                              dim=2,
                              filter_slices=True)
>>>>>>> be37d9d3
    print(df.df)

    print('\n[INFO]: Dataframe successfully generated. ')
    print('[INFO]: Creating dataset ...\n')

    training_transform_list = [
        ivadomed_transforms.Resample(wspace=0.75, hspace=0.75),
        mt_transforms.CenterCrop2D(size=[48, 48]),
        mt_transforms.ToTensor()
    ]
    train_transform = transforms.Compose(training_transform_list)

<<<<<<< HEAD
    dataset = imed_adaptative.HDF5Dataset(root_dir=PATH_BIDS,
                                          subject_lst=train_lst,
                                          hdf5_name='testing_data/mytestfile.hdf5',
                                          csv_name='testing_data/hdf5.csv',
                                          target_suffix="_lesion-manual",
                                          contrast_lst=['T1w', 'T2w', 'T2star'],
                                          ram=False,
                                          contrast_balance={},
                                          slice_axis=2,
                                          transform=train_transform,
                                          metadata_choice=False,
                                          dim=2,
                                          slice_filter_fn=imed_utils.SliceFilter(filter_empty_input=True,
                                                                                 filter_empty_mask=True),
                                          canonical=True,
                                          roi_suffix="_seg-manual",
                                          target_lst=['T2w'],
                                          roi_lst=['T2w'])
=======
    dataset = adaptative.HDF5Dataset(root_dir=PATH_BIDS,
                                     subject_lst=train_lst,
                                     hdf5_name='testing_data/mytestfile.hdf5',
                                     csv_name='testing_data/hdf5.csv',
                                     target_suffix="_lesion-manual",
                                     contrast_lst=['T1w', 'T2w', 'T2star'],
                                     ram=False,
                                     contrast_balance={},
                                     slice_axis=2,
                                     transform=train_transform,
                                     metadata_choice=False,
                                     dim=2,
                                     slice_filter_fn=imed_utils.SliceFilter(filter_empty_input=True,
                                                                            filter_empty_mask=True),
                                     canonical=True,
                                     roi_suffix="_seg-manual",
                                     target_lst=['T2w'],
                                     roi_lst=['T2w'])
>>>>>>> be37d9d3

    dataset.load_into_ram(['T1w', 'T2w', 'T2star'])
    print("Dataset RAM status:")
    print(dataset.status)
    print("In memory Dataframe:")
    print(dataset.dataframe)
    print('\n[INFO]: Test passed successfully. ')

    print("\n[INFO]: Starting loader test ...")

    device = torch.device("cuda:0" if torch.cuda.is_available() else "cpu")
    cuda_available = torch.cuda.is_available()
    if cuda_available:
        torch.cuda.set_device(GPU_NUMBER)
        print("Using GPU number {}".format(GPU_NUMBER))

    train_loader = DataLoader(dataset, batch_size=BATCH_SIZE,
                              shuffle=False, pin_memory=True,
                              collate_fn=imed_loader_utils.mt_collate,
                              num_workers=1)

    for i, batch in enumerate(train_loader):
        input_samples, gt_samples = batch["input"], batch["gt"]
        print("len input = {}".format(len(input_samples)))
        print("Batch = {}, {}".format(input_samples[0].shape, gt_samples[0].shape))

        if cuda_available:
            var_input = imed_utils.cuda(input_samples)
            var_gt = imed_utils.cuda(gt_samples, non_blocking=True)
        else:
            var_input = input_samples
            var_gt = gt_samples

        break
    os.remove('testing_data/mytestfile.hdf5')
    print("Congrats your dataloader works! You can go Home now and get a beer.")
    return 0


test_hdf5()<|MERGE_RESOLUTION|>--- conflicted
+++ resolved
@@ -1,23 +1,14 @@
 import os
 
 import torch
-<<<<<<< HEAD
-=======
-from medicaltorch import datasets as mt_datasets
->>>>>>> be37d9d3
 from medicaltorch import transforms as mt_transforms
 from torch.utils.data import DataLoader
 from torchvision import transforms
 
 import ivadomed.transforms as ivadomed_transforms
-<<<<<<< HEAD
 from ivadomed import adaptative as imed_adaptative
+from ivadomed import loader_utils as imed_loader_utils
 from ivadomed import utils as imed_utils
-from ivadomed import loader_utils as imed_loader_utils
-=======
-from ivadomed import adaptative as adaptative
-from ivadomed import utils as imed_utils
->>>>>>> be37d9d3
 
 GPU_NUMBER = 0
 BATCH_SIZE = 4
@@ -34,7 +25,6 @@
     print('[INFO]: Starting test ... \n')
     train_lst = ['sub-test001']
 
-<<<<<<< HEAD
     hdf5_file = imed_adaptative.Bids_to_hdf5(PATH_BIDS,
                                              subject_lst=train_lst,
                                              hdf5_name='testing_data/mytestfile.hdf5',
@@ -46,19 +36,6 @@
                                              slice_axis=2,
                                              slice_filter_fn=imed_utils.SliceFilter(filter_empty_input=True,
                                                                                     filter_empty_mask=True))
-=======
-    hdf5_file = adaptative.Bids_to_hdf5(PATH_BIDS,
-                                        subject_lst=train_lst,
-                                        hdf5_name='testing_data/mytestfile.hdf5',
-                                        target_suffix=["_lesion-manual"],
-                                        roi_suffix="_seg-manual",
-                                        contrast_lst=['T1w', 'T2w', 'T2star'],
-                                        metadata_choice="contrast",
-                                        contrast_balance={},
-                                        slice_axis=2,
-                                        slice_filter_fn=imed_utils.SliceFilter(filter_empty_input=True,
-                                                                               filter_empty_mask=True))
->>>>>>> be37d9d3
 
     # Checking architecture
     def print_attrs(name, obj):
@@ -73,23 +50,14 @@
     print('\n[INFO]: HDF5 file successfully generated.')
     print('[INFO]: Generating dataframe ...\n')
 
-<<<<<<< HEAD
     df = imed_adaptative.Dataframe(hdf5=hdf5_file.hdf5_file,
                                    contrasts=['T1w', 'T2w', 'T2star'],
                                    path='testing_data/hdf5.csv',
                                    target_suffix=['T1w', 'T2w', 'T2star'],
                                    roi_suffix=['T1w', 'T2w', 'T2star'],
                                    dim=2,
-                                   slices=True)
-=======
-    df = adaptative.Dataframe(hdf5=hdf5_file.hdf5_file,
-                              contrasts=['T1w', 'T2w', 'T2star'],
-                              path='testing_data/hdf5.csv',
-                              target_suffix=['T1w', 'T2w', 'T2star'],
-                              roi_suffix=['T1w', 'T2w', 'T2star'],
-                              dim=2,
-                              filter_slices=True)
->>>>>>> be37d9d3
+                                   filter_slices=True)
+
     print(df.df)
 
     print('\n[INFO]: Dataframe successfully generated. ')
@@ -102,7 +70,6 @@
     ]
     train_transform = transforms.Compose(training_transform_list)
 
-<<<<<<< HEAD
     dataset = imed_adaptative.HDF5Dataset(root_dir=PATH_BIDS,
                                           subject_lst=train_lst,
                                           hdf5_name='testing_data/mytestfile.hdf5',
@@ -121,26 +88,6 @@
                                           roi_suffix="_seg-manual",
                                           target_lst=['T2w'],
                                           roi_lst=['T2w'])
-=======
-    dataset = adaptative.HDF5Dataset(root_dir=PATH_BIDS,
-                                     subject_lst=train_lst,
-                                     hdf5_name='testing_data/mytestfile.hdf5',
-                                     csv_name='testing_data/hdf5.csv',
-                                     target_suffix="_lesion-manual",
-                                     contrast_lst=['T1w', 'T2w', 'T2star'],
-                                     ram=False,
-                                     contrast_balance={},
-                                     slice_axis=2,
-                                     transform=train_transform,
-                                     metadata_choice=False,
-                                     dim=2,
-                                     slice_filter_fn=imed_utils.SliceFilter(filter_empty_input=True,
-                                                                            filter_empty_mask=True),
-                                     canonical=True,
-                                     roi_suffix="_seg-manual",
-                                     target_lst=['T2w'],
-                                     roi_lst=['T2w'])
->>>>>>> be37d9d3
 
     dataset.load_into_ram(['T1w', 'T2w', 'T2star'])
     print("Dataset RAM status:")
