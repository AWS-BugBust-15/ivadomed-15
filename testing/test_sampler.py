import numpy as np
<<<<<<< HEAD
=======

>>>>>>> d508c58f
import torch
import torch.backends.cudnn as cudnn
from torch.utils.data import DataLoader
from torchvision import transforms

from ivadomed.utils import SliceFilter
from medicaltorch import datasets as mt_datasets

from ivadomed import loader as loader
import ivadomed.transforms as ivadomed_transforms

cudnn.benchmark = True

GPU_NUMBER = 0
BATCH_SIZE = 8
PATH_BIDS = 'testing_data'


def _cmpt_label(ds_loader):
    cmpt_label, cmpt_sample = {0: 0, 1: 0}, 0
    for i, batch in enumerate(ds_loader):
        for gt in batch['gt']:
            for idx in range(len(gt)):
                if np.any(gt[idx]):
                    cmpt_label[1] += 1
                else:
                    cmpt_label[0] += 1
                cmpt_sample += 1

    neg_sample_ratio = cmpt_label[0] * 100. / cmpt_sample
    pos_sample_ratio = cmpt_label[1] * 100. / cmpt_sample
    print({'neg_sample_ratio': neg_sample_ratio,
           'pos_sample_ratio': pos_sample_ratio})


def test_sampler():
    device = torch.device("cuda:0" if torch.cuda.is_available() else "cpu")
    cuda_available = torch.cuda.is_available()
    if cuda_available:
        torch.cuda.set_device(GPU_NUMBER)
        print("Using GPU number {}".format(GPU_NUMBER))

    training_transform_list = [
        ivadomed_transforms.Resample(wspace=0.75, hspace=0.75),
        ivadomed_transforms.ROICrop2D(size=[48, 48])
    ]
    train_transform = transforms.Compose(training_transform_list)

    train_lst = ['sub-test001']

    ds_train = loader.BidsDataset(PATH_BIDS,
                                  subject_lst=train_lst,
                                  target_suffix=["_lesion-manual"],
                                  roi_suffix="_seg-manual",
                                  contrast_lst=['T2w'],
                                  metadata_choice="without",
                                  contrast_balance={},
                                  slice_axis=2,
                                  transform=train_transform,
                                  multichannel=False,
                                  slice_filter_fn=SliceFilter(filter_empty_input=True, filter_empty_mask=False))

    ds_train = loader.filter_roi(ds_train, nb_nonzero_thr=10)

    print('\nLoading without sampling')
    train_loader = DataLoader(ds_train, batch_size=BATCH_SIZE,
                              shuffle=True, pin_memory=True,
                              collate_fn=mt_datasets.mt_collate,
                              num_workers=0)
    _cmpt_label(train_loader)

    print('\nLoading with sampling')
    train_loader_balanced = DataLoader(ds_train, batch_size=BATCH_SIZE,
                                       sampler=loader.BalancedSampler(ds_train),
                                       shuffle=False, pin_memory=True,
                                       collate_fn=mt_datasets.mt_collate,
                                       num_workers=0)
    _cmpt_label(train_loader_balanced)


print("Test sampler")
test_sampler()<|MERGE_RESOLUTION|>--- conflicted
+++ resolved
@@ -1,8 +1,4 @@
 import numpy as np
-<<<<<<< HEAD
-=======
-
->>>>>>> d508c58f
 import torch
 import torch.backends.cudnn as cudnn
 from torch.utils.data import DataLoader
