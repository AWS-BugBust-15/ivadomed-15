import numpy as np
import time
import sys

import torch.backends.cudnn as cudnn
from torch.utils.data import DataLoader
from torchvision import transforms

from medicaltorch.filters import SliceFilter
from medicaltorch import datasets as mt_datasets
from medicaltorch import transforms as mt_transforms
from torch import optim

from tqdm import tqdm

from ivadomed import loader as loader
from ivadomed import models
from ivadomed import losses
from ivadomed.utils import *
import ivadomed.transforms as ivadomed_transforms

cudnn.benchmark = True

GPU_NUMBER = 5
BATCH_SIZE = 8
DROPOUT = 0.4
DEPTH = 3
BN = 0.1
N_EPOCHS = 10
INIT_LR = 0.01
FILM_LAYERS = [0, 0, 0, 0, 0, 1, 1, 1]
PATH_BIDS = 'testing_data/'


def test_unet():
    device = torch.device("cuda:0" if torch.cuda.is_available() else "cpu")
    cuda_available = torch.cuda.is_available()
    if cuda_available:
        torch.cuda.set_device(GPU_NUMBER)
        print("Using GPU number {}".format(GPU_NUMBER))

    training_transform_list = [
        ivadomed_transforms.Resample(wspace=0.75, hspace=0.75),
        ivadomed_transforms.ROICrop2D(size=[48, 48]),
        mt_transforms.ToTensor()
    ]
    train_transform = transforms.Compose(training_transform_list)

    train_lst = ['sub-test001']

    ds_train = loader.BidsDataset(PATH_BIDS,
                                  subject_lst=train_lst,
                                  target_suffix="_lesion-manual",
                                  roi_suffix="_seg-manual",
                                  contrast_lst=['T2w'],
                                  metadata_choice="contrast",
                                  contrast_balance={},
                                  slice_axis=2,
                                  transform=train_transform,
                                  multichannel=False,
                                  slice_filter_fn=SliceFilter(filter_empty_input=True, filter_empty_mask=False))
    ds_mutichannel = loader.BidsDataset(PATH_BIDS,
                                        subject_lst=train_lst,
                                        target_suffix="_lesion-manual",
                                        roi_suffix="_seg-manual",
                                        contrast_lst=['T1w', 'T2w'],
                                        metadata_choice="without",
                                        contrast_balance={},
                                        slice_axis=2,
                                        transform=train_transform,
                                        multichannel=True,
                                        slice_filter_fn=SliceFilter(filter_empty_input=True, filter_empty_mask=False))


    ds_train.filter_roi(nb_nonzero_thr=10)

    metadata_clustering_models = None
    ds_train, train_onehotencoder = loader.normalize_metadata(ds_train,
                                                                metadata_clustering_models,
                                                                False,
                                                                "contrast",
                                                                True)

    train_loader = DataLoader(ds_train, batch_size=BATCH_SIZE,
                              shuffle=True, pin_memory=True,
                              collate_fn=mt_datasets.mt_collate,
                              num_workers=1)
    multichannel_loader = DataLoader(ds_mutichannel, batch_size=BATCH_SIZE,
                                     shuffle=True, pin_memory=True,
                                     collate_fn=mt_datasets.mt_collate,
                                     num_workers=1)

    model_list = [(models.Unet(depth=DEPTH,
                              film_layers=FILM_LAYERS,
                              n_metadata=len([ll for l in train_onehotencoder.categories_ for ll in l]),
                              drop_rate=DROPOUT,
                              bn_momentum=BN,
                              film_bool=True), train_loader, True),
                  (models.Unet(in_channel=1,
                              out_channel=1,
                              depth=2,
                              drop_rate=DROPOUT,
                              bn_momentum=BN), train_loader, False),
                  (models.Unet(in_channel=2), multichannel_loader, False)]

    for model, train_loader, film_bool in model_list:
        if cuda_available:
            model.cuda()

        step_scheduler_batch = False
        optimizer = optim.Adam(model.parameters(), lr=INIT_LR)
        scheduler = optim.lr_scheduler.CosineAnnealingLR(optimizer, N_EPOCHS)

        load_lst, pred_lst, opt_lst, schedul_lst, init_lst, gen_lst = [], [], [], [], [], []
        for epoch in tqdm(range(1, N_EPOCHS + 1), desc="Training"):
            start_time = time.time()

            start_init = time.time()
            lr = scheduler.get_lr()[0]
            model.train()
            tot_init = time.time() - start_init
            init_lst.append(tot_init)

            num_steps = 0
            for i, batch in enumerate(train_loader):
                if i > 0:
                    tot_gen = time.time() - start_gen
                    gen_lst.append(tot_gen)

                start_load = time.time()
                input_samples, gt_samples = batch["input"], batch["gt"]
                if cuda_available:
                    var_input = input_samples.cuda()
                    var_gt = gt_samples.cuda(non_blocking=True)
                else:
                    var_input = input_samples
                    var_gt = gt_samples

                sample_metadata = batch["input_metadata"]
                if film_bool:
                    var_metadata = [train_onehotencoder.transform([sample_metadata[k]['film_input']]).tolist()[0]
                                    for k in range(len(sample_metadata))]
                tot_load = time.time() - start_load
                load_lst.append(tot_load)

                start_pred = time.time()
                if film_bool:
                    preds = model(var_input, var_metadata)  # Input the metadata related to the input samples
                else:
                    preds = model(var_input)
                tot_pred = time.time() - start_pred
                pred_lst.append(tot_pred)

                start_opt = time.time()
                loss = - losses.dice_loss(preds, var_gt)

                optimizer.zero_grad()
                loss.backward()

                optimizer.step()
                if step_scheduler_batch:
                    scheduler.step()

                num_steps += 1
                tot_opt = time.time() - start_opt
                opt_lst.append(tot_opt)

                start_gen = time.time()

            start_schedul = time.time()
            if not step_scheduler_batch:
                scheduler.step()
<<<<<<< HEAD

            num_steps += 1
            tot_opt = time.time() - start_opt
            opt_lst.append(tot_opt)

            start_gen = time.time()

        start_schedul = time.time()
        if not step_scheduler_batch:
            scheduler.step()
        tot_schedul = time.time() - start_schedul
        schedul_lst.append(tot_schedul)

        end_time = time.time()
        total_time = end_time - start_time
        tqdm.write("Epoch {} took {:.2f} seconds.".format(epoch, total_time))

    print('Mean SD init {} -- {}'.format(np.mean(init_lst), np.std(init_lst)))
    print('Mean SD load {} -- {}'.format(np.mean(load_lst), np.std(load_lst)))
    print('Mean SD pred {} -- {}'.format(np.mean(pred_lst), np.std(pred_lst)))
    print('Mean SDopt {} --  {}'.format(np.mean(opt_lst), np.std(opt_lst)))
    print('Mean SD gen {} -- {}'.format(np.mean(gen_lst), np.std(gen_lst)))
    print('Mean SD scheduler {} -- {}'.format(np.mean(schedul_lst), np.std(schedul_lst)))


def test_unet():
    device = torch.device("cuda:0" if torch.cuda.is_available() else "cpu")
    cuda_available = torch.cuda.is_available()
    if cuda_available:
        torch.cuda.set_device(GPU_NUMBER)
        print("Using GPU number {}".format(GPU_NUMBER))

    training_transform_list = [
        ivadomed_transforms.Resample(wspace=0.75, hspace=0.75),
        ivadomed_transforms.ROICrop2D(size=[48, 48]),
        mt_transforms.ToTensor()
    ]
    train_transform = transforms.Compose(training_transform_list)

    train_lst = ['sub-test001']

    ds_train = loader.BidsDataset(PATH_BIDS,
                                  subject_lst=train_lst,
                                  target_suffix="_lesion-manual",
                                  roi_suffix="_seg-manual",
                                  contrast_lst=['T2w'],
                                  metadata_choice="without",
                                  contrast_balance={},
                                  slice_axis=2,
                                  transform=train_transform,
                                  multichannel=False,
                                  slice_filter_fn=SliceFilter(filter_empty_input=True, filter_empty_mask=False))
    print(ds_train.__len__())
    ds_train.filter_roi(nb_nonzero_thr=10)

    train_loader = DataLoader(ds_train, batch_size=BATCH_SIZE,
                              shuffle=True, pin_memory=True,
                              collate_fn=mt_datasets.mt_collate,
                              num_workers=1)

    model = models.Unet(
                        in_channel=1,
                        out_channel=1,
                        depth=2,
                        drop_rate=DROPOUT,
                        bn_momentum=BN)
    if cuda_available:
        model.cuda()

    step_scheduler_batch = False
    optimizer = optim.Adam(model.parameters(), lr=INIT_LR)
    scheduler = optim.lr_scheduler.CosineAnnealingLR(optimizer, N_EPOCHS)

    load_lst, pred_lst, opt_lst, schedul_lst, init_lst, gen_lst = [], [], [], [], [], []
    for epoch in tqdm(range(1, N_EPOCHS + 1), desc="Training"):
        start_time = time.time()

        start_init = time.time()
        lr = scheduler.get_lr()[0]
        model.train()
        tot_init = time.time() - start_init
        init_lst.append(tot_init)

        num_steps = 0
        for i, batch in enumerate(train_loader):
            if i > 0:
                tot_gen = time.time() - start_gen
                gen_lst.append(tot_gen)
            start_load = time.time()
            input_samples, gt_samples = batch["input"], batch["gt"]
            if cuda_available:
                var_input = input_samples.cuda()
                var_gt = gt_samples.cuda(non_blocking=True)
            else:
                var_input = input_samples
                var_gt = gt_samples
            tot_load = time.time() - start_load
            load_lst.append(tot_load)

            start_pred = time.time()
            preds = model(var_input)
            tot_pred = time.time() - start_pred
            pred_lst.append(tot_pred)

            start_opt = time.time()
            loss = - losses.dice_loss(preds, var_gt)

            optimizer.zero_grad()
            loss.backward()

            optimizer.step()
            if step_scheduler_batch:
                scheduler.step()

            num_steps += 1
            tot_opt = time.time() - start_opt
            opt_lst.append(tot_opt)

            start_gen = time.time()

        start_schedul = time.time()
        if not step_scheduler_batch:
            scheduler.step()
        tot_schedul = time.time() - start_schedul
        schedul_lst.append(tot_schedul)

        end_time = time.time()
        total_time = end_time - start_time
        tqdm.write("Epoch {} took {:.2f} seconds.".format(epoch, total_time))

    print('Mean SD init {} -- {}'.format(np.mean(init_lst), np.std(init_lst)))
    print('Mean SD load {} -- {}'.format(np.mean(load_lst), np.std(load_lst)))
    print('Mean SD pred {} -- {}'.format(np.mean(pred_lst), np.std(pred_lst)))
    print('Mean SD opt {} --  {}'.format(np.mean(opt_lst), np.std(opt_lst)))
    print('Mean SD gen {} -- {}'.format(np.mean(gen_lst), np.std(gen_lst)))
    print('Mean SD scheduler {} -- {}'.format(np.mean(schedul_lst), np.std(schedul_lst)))
=======
            tot_schedul = time.time() - start_schedul
            schedul_lst.append(tot_schedul)

            end_time = time.time()
            total_time = end_time - start_time
            tqdm.write("Epoch {} took {:.2f} seconds.".format(epoch, total_time))

        print('Mean SD init {} -- {}'.format(np.mean(init_lst), np.std(init_lst)))
        print('Mean SD load {} -- {}'.format(np.mean(load_lst), np.std(load_lst)))
        print('Mean SD pred {} -- {}'.format(np.mean(pred_lst), np.std(pred_lst)))
        print('Mean SDopt {} --  {}'.format(np.mean(opt_lst), np.std(opt_lst)))
        print('Mean SD gen {} -- {}'.format(np.mean(gen_lst), np.std(gen_lst)))
        print('Mean SD scheduler {} -- {}'.format(np.mean(schedul_lst), np.std(schedul_lst)))
>>>>>>> 96fe3c92
<|MERGE_RESOLUTION|>--- conflicted
+++ resolved
@@ -85,6 +85,7 @@
                               shuffle=True, pin_memory=True,
                               collate_fn=mt_datasets.mt_collate,
                               num_workers=1)
+    
     multichannel_loader = DataLoader(ds_mutichannel, batch_size=BATCH_SIZE,
                                      shuffle=True, pin_memory=True,
                                      collate_fn=mt_datasets.mt_collate,
@@ -170,144 +171,6 @@
             start_schedul = time.time()
             if not step_scheduler_batch:
                 scheduler.step()
-<<<<<<< HEAD
-
-            num_steps += 1
-            tot_opt = time.time() - start_opt
-            opt_lst.append(tot_opt)
-
-            start_gen = time.time()
-
-        start_schedul = time.time()
-        if not step_scheduler_batch:
-            scheduler.step()
-        tot_schedul = time.time() - start_schedul
-        schedul_lst.append(tot_schedul)
-
-        end_time = time.time()
-        total_time = end_time - start_time
-        tqdm.write("Epoch {} took {:.2f} seconds.".format(epoch, total_time))
-
-    print('Mean SD init {} -- {}'.format(np.mean(init_lst), np.std(init_lst)))
-    print('Mean SD load {} -- {}'.format(np.mean(load_lst), np.std(load_lst)))
-    print('Mean SD pred {} -- {}'.format(np.mean(pred_lst), np.std(pred_lst)))
-    print('Mean SDopt {} --  {}'.format(np.mean(opt_lst), np.std(opt_lst)))
-    print('Mean SD gen {} -- {}'.format(np.mean(gen_lst), np.std(gen_lst)))
-    print('Mean SD scheduler {} -- {}'.format(np.mean(schedul_lst), np.std(schedul_lst)))
-
-
-def test_unet():
-    device = torch.device("cuda:0" if torch.cuda.is_available() else "cpu")
-    cuda_available = torch.cuda.is_available()
-    if cuda_available:
-        torch.cuda.set_device(GPU_NUMBER)
-        print("Using GPU number {}".format(GPU_NUMBER))
-
-    training_transform_list = [
-        ivadomed_transforms.Resample(wspace=0.75, hspace=0.75),
-        ivadomed_transforms.ROICrop2D(size=[48, 48]),
-        mt_transforms.ToTensor()
-    ]
-    train_transform = transforms.Compose(training_transform_list)
-
-    train_lst = ['sub-test001']
-
-    ds_train = loader.BidsDataset(PATH_BIDS,
-                                  subject_lst=train_lst,
-                                  target_suffix="_lesion-manual",
-                                  roi_suffix="_seg-manual",
-                                  contrast_lst=['T2w'],
-                                  metadata_choice="without",
-                                  contrast_balance={},
-                                  slice_axis=2,
-                                  transform=train_transform,
-                                  multichannel=False,
-                                  slice_filter_fn=SliceFilter(filter_empty_input=True, filter_empty_mask=False))
-    print(ds_train.__len__())
-    ds_train.filter_roi(nb_nonzero_thr=10)
-
-    train_loader = DataLoader(ds_train, batch_size=BATCH_SIZE,
-                              shuffle=True, pin_memory=True,
-                              collate_fn=mt_datasets.mt_collate,
-                              num_workers=1)
-
-    model = models.Unet(
-                        in_channel=1,
-                        out_channel=1,
-                        depth=2,
-                        drop_rate=DROPOUT,
-                        bn_momentum=BN)
-    if cuda_available:
-        model.cuda()
-
-    step_scheduler_batch = False
-    optimizer = optim.Adam(model.parameters(), lr=INIT_LR)
-    scheduler = optim.lr_scheduler.CosineAnnealingLR(optimizer, N_EPOCHS)
-
-    load_lst, pred_lst, opt_lst, schedul_lst, init_lst, gen_lst = [], [], [], [], [], []
-    for epoch in tqdm(range(1, N_EPOCHS + 1), desc="Training"):
-        start_time = time.time()
-
-        start_init = time.time()
-        lr = scheduler.get_lr()[0]
-        model.train()
-        tot_init = time.time() - start_init
-        init_lst.append(tot_init)
-
-        num_steps = 0
-        for i, batch in enumerate(train_loader):
-            if i > 0:
-                tot_gen = time.time() - start_gen
-                gen_lst.append(tot_gen)
-            start_load = time.time()
-            input_samples, gt_samples = batch["input"], batch["gt"]
-            if cuda_available:
-                var_input = input_samples.cuda()
-                var_gt = gt_samples.cuda(non_blocking=True)
-            else:
-                var_input = input_samples
-                var_gt = gt_samples
-            tot_load = time.time() - start_load
-            load_lst.append(tot_load)
-
-            start_pred = time.time()
-            preds = model(var_input)
-            tot_pred = time.time() - start_pred
-            pred_lst.append(tot_pred)
-
-            start_opt = time.time()
-            loss = - losses.dice_loss(preds, var_gt)
-
-            optimizer.zero_grad()
-            loss.backward()
-
-            optimizer.step()
-            if step_scheduler_batch:
-                scheduler.step()
-
-            num_steps += 1
-            tot_opt = time.time() - start_opt
-            opt_lst.append(tot_opt)
-
-            start_gen = time.time()
-
-        start_schedul = time.time()
-        if not step_scheduler_batch:
-            scheduler.step()
-        tot_schedul = time.time() - start_schedul
-        schedul_lst.append(tot_schedul)
-
-        end_time = time.time()
-        total_time = end_time - start_time
-        tqdm.write("Epoch {} took {:.2f} seconds.".format(epoch, total_time))
-
-    print('Mean SD init {} -- {}'.format(np.mean(init_lst), np.std(init_lst)))
-    print('Mean SD load {} -- {}'.format(np.mean(load_lst), np.std(load_lst)))
-    print('Mean SD pred {} -- {}'.format(np.mean(pred_lst), np.std(pred_lst)))
-    print('Mean SD opt {} --  {}'.format(np.mean(opt_lst), np.std(opt_lst)))
-    print('Mean SD gen {} -- {}'.format(np.mean(gen_lst), np.std(gen_lst)))
-    print('Mean SD scheduler {} -- {}'.format(np.mean(schedul_lst), np.std(schedul_lst)))
-=======
             tot_schedul = time.time() - start_schedul
             schedul_lst.append(tot_schedul)
 
@@ -320,5 +183,4 @@
         print('Mean SD pred {} -- {}'.format(np.mean(pred_lst), np.std(pred_lst)))
         print('Mean SDopt {} --  {}'.format(np.mean(opt_lst), np.std(opt_lst)))
         print('Mean SD gen {} -- {}'.format(np.mean(gen_lst), np.std(gen_lst)))
-        print('Mean SD scheduler {} -- {}'.format(np.mean(schedul_lst), np.std(schedul_lst)))
->>>>>>> 96fe3c92
+        print('Mean SD scheduler {} -- {}'.format(np.mean(schedul_lst), np.std(schedul_lst)))