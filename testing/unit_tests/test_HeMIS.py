import os
import time
import pytest
import numpy as np
import torch
import torch.backends.cudnn as cudnn
from torch import optim
from torch.utils.data import DataLoader
from tqdm import tqdm
import ivadomed.transforms as imed_transforms
from ivadomed import losses
from ivadomed import models
from ivadomed import utils as imed_utils
from ivadomed.loader import utils as imed_loader_utils, adaptative as imed_adaptative
from ivadomed import training as imed_training
import logging
import pytest
from unit_base import remove_tmp_dir, __tmp_dir__, create_tmp_dir, download_dataset
logger = logging.getLogger(__name__)

__dataset_dir__ = os.path.join(__tmp_dir__, "data_testing")
cudnn.benchmark = True

GPU_NUMBER = 0
BATCH_SIZE = 4
DROPOUT = 0.4
BN = 0.1
N_EPOCHS = 10
INIT_LR = 0.01
PATH_BIDS = __dataset_dir__
p = 0.0001


<<<<<<< HEAD
@pytest.fixture(autouse=True, scope='module')
def module_setup_teardown():
    create_tmp_dir()
    download_dataset("data_testing")
    yield
    remove_tmp_dir()


=======
>>>>>>> 90122bdb
@pytest.mark.run(order=1)
def test_HeMIS(p=0.0001):
    print('[INFO]: Starting test ... \n')
    training_transform_dict = {
        "Resample":
            {
                "wspace": 0.75,
                "hspace": 0.75
            },
        "CenterCrop":
            {
                "size": [48, 48]
            },
        "NumpyToTensor": {}
    }

    transform_lst, _ = imed_transforms.prepare_transforms(training_transform_dict)

    roi_params = {"suffix": "_seg-manual", "slice_filter_roi": None}

    train_lst = ['sub-unf01']
    contrasts = ['T1w', 'T2w', 'T2star']

    print('[INFO]: Creating dataset ...\n')
    model_params = {
            "name": "HeMISUnet",
            "dropout_rate": 0.3,
            "bn_momentum": 0.9,
            "depth": 2,
            "in_channel": 1,
            "out_channel": 1,
            "missing_probability": 0.00001,
            "missing_probability_growth": 0.9,
            "contrasts": ["T1w", "T2w"],
            "ram": False,
            "path_hdf5": 'testing_data/mytestfile.hdf5',
            "csv_path": 'testing_data/hdf5.csv',
            "target_lst": ["T2w"],
            "roi_lst": ["T2w"]
        }
    contrast_params = {
        "contrast_lst": ['T1w', 'T2w', 'T2star'],
        "balance": {}
    }
    dataset = imed_adaptative.HDF5Dataset(root_dir=PATH_BIDS,
                                          subject_lst=train_lst,
                                          model_params=model_params,
                                          contrast_params=contrast_params,
                                          target_suffix=["_lesion-manual"],
                                          slice_axis=2,
                                          transform=transform_lst,
                                          metadata_choice=False,
                                          dim=2,
                                          slice_filter_fn=imed_loader_utils.SliceFilter(filter_empty_input=True,
                                                                                 filter_empty_mask=True),
                                          roi_params=roi_params)

    dataset.load_into_ram(['T1w', 'T2w', 'T2star'])
    print("[INFO]: Dataset RAM status:")
    print(dataset.status)
    print("[INFO]: In memory Dataframe:")
    print(dataset.dataframe)

    # TODO
    # ds_train.filter_roi(nb_nonzero_thr=10)

    train_loader = DataLoader(dataset, batch_size=BATCH_SIZE,
                              shuffle=True, pin_memory=True,
                              collate_fn=imed_loader_utils.imed_collate,
                              num_workers=1)

    model = models.HeMISUnet(contrasts=contrasts,
                             depth=3,
                             drop_rate=DROPOUT,
                             bn_momentum=BN)

    print(model)
    cuda_available = torch.cuda.is_available()

    if cuda_available:
        torch.cuda.set_device(GPU_NUMBER)
        print("Using GPU number {}".format(GPU_NUMBER))
        model.cuda()

    # Initialing Optimizer and scheduler
    step_scheduler_batch = False
    optimizer = optim.Adam(model.parameters(), lr=INIT_LR)
    scheduler = optim.lr_scheduler.CosineAnnealingLR(optimizer, N_EPOCHS)

    load_lst, reload_lst, pred_lst, opt_lst, schedul_lst, init_lst, gen_lst = [], [], [], [], [], [], []

    for epoch in tqdm(range(1, N_EPOCHS + 1), desc="Training"):
        start_time = time.time()

        start_init = time.time()
        lr = scheduler.get_last_lr()[0]
        model.train()

        tot_init = time.time() - start_init
        init_lst.append(tot_init)

        num_steps = 0
        start_gen = 0
        for i, batch in enumerate(train_loader):
            if i > 0:
                tot_gen = time.time() - start_gen
                gen_lst.append(tot_gen)

            start_load = time.time()
            input_samples, gt_samples = imed_utils.unstack_tensors(batch["input"]), batch["gt"]

            print(batch["input_metadata"][0][0]["missing_mod"])
            missing_mod = imed_training.get_metadata(batch["input_metadata"], model_params)

            print("Number of missing contrasts = {}."
                  .format(len(input_samples) * len(input_samples[0]) - missing_mod.sum()))
            print("len input = {}".format(len(input_samples)))
            print("Batch = {}, {}".format(input_samples[0].shape, gt_samples[0].shape))

            if cuda_available:
                var_input = imed_utils.cuda(input_samples)
                var_gt = imed_utils.cuda(gt_samples, non_blocking=True)
            else:
                var_input = input_samples
                var_gt = gt_samples

            tot_load = time.time() - start_load
            load_lst.append(tot_load)

            start_pred = time.time()
            preds = model(var_input, missing_mod)
            tot_pred = time.time() - start_pred
            pred_lst.append(tot_pred)

            start_opt = time.time()
            loss = - losses.DiceLoss()(preds, var_gt)

            optimizer.zero_grad()
            loss.backward()

            optimizer.step()
            if step_scheduler_batch:
                scheduler.step()

            num_steps += 1
            tot_opt = time.time() - start_opt
            opt_lst.append(tot_opt)

            start_gen = time.time()

        start_schedul = time.time()
        if not step_scheduler_batch:
            scheduler.step()
        tot_schedul = time.time() - start_schedul
        schedul_lst.append(tot_schedul)

        start_reload = time.time()
        print("[INFO]: Updating Dataset")
        p = p ** (2 / 3)
        dataset.update(p=p)
        print("[INFO]: Reloading dataset")
        train_loader = DataLoader(dataset, batch_size=BATCH_SIZE,
                                  shuffle=True, pin_memory=True,
                                  collate_fn=imed_loader_utils.imed_collate,
                                  num_workers=1)
        tot_reload = time.time() - start_reload
        reload_lst.append(tot_reload)

        end_time = time.time()
        total_time = end_time - start_time
        tqdm.write("Epoch {} took {:.2f} seconds.".format(epoch, total_time))

    print('Mean SD init {} -- {}'.format(np.mean(init_lst), np.std(init_lst)))
    print('Mean SD load {} -- {}'.format(np.mean(load_lst), np.std(load_lst)))
    print('Mean SD reload {} -- {}'.format(np.mean(reload_lst), np.std(reload_lst)))
    print('Mean SD pred {} -- {}'.format(np.mean(pred_lst), np.std(pred_lst)))
    print('Mean SD opt {} --  {}'.format(np.mean(opt_lst), np.std(opt_lst)))
    print('Mean SD gen {} -- {}'.format(np.mean(gen_lst), np.std(gen_lst)))
    print('Mean SD scheduler {} -- {}'.format(np.mean(schedul_lst), np.std(schedul_lst)))
    assert os.path.exists(os.path.join(__dataset_dir__, 'mytestfile.hdf5'))


@pytest.mark.run(order=2)
def test_hdf5_bids():
    os.makedirs(os.path.join(__tmp_dir__, "test_adap_bids"))
    imed_adaptative.HDF5ToBIDS(os.path.join(__dataset_dir__, 'mytestfile.hdf5'),
                                 ['sub-unf01'], os.path.join(__tmp_dir__, "test_adap_bids"))
    assert os.path.isdir(os.path.join(__tmp_dir__, "test_adap_bids/sub-unf01/anat"))
    assert os.path.isdir(os.path.join(__tmp_dir__, "test_adap_bids/derivatives/labels/sub-unf01/anat"))
    print('\n [INFO]: Test of HeMIS passed successfully.')<|MERGE_RESOLUTION|>--- conflicted
+++ resolved
@@ -31,17 +31,6 @@
 p = 0.0001
 
 
-<<<<<<< HEAD
-@pytest.fixture(autouse=True, scope='module')
-def module_setup_teardown():
-    create_tmp_dir()
-    download_dataset("data_testing")
-    yield
-    remove_tmp_dir()
-
-
-=======
->>>>>>> 90122bdb
 @pytest.mark.run(order=1)
 def test_HeMIS(p=0.0001):
     print('[INFO]: Starting test ... \n')
